--- conflicted
+++ resolved
@@ -93,18 +93,11 @@
     statement = sqlalchemy.select(job_table)
     cursor = "MjAyMi0xMC0yNCAxMzozMjowMy4xNzgzOTc="
     back = False
-<<<<<<< HEAD
-    sort_key = clients.JobSortCriterion.created_at
-    sort_dir = clients.SortDirection.desc
-    statement = clients.apply_bookmark(
-        statement, job_table, cursor, back, sort_key.name, sort_dir.name
-=======
     sort_key, sort_dir = clients.parse_sortby(
         clients.JobSortCriterion.created_at_asc.name
     )
     statement = clients.apply_bookmark(
         statement, job_table, cursor, back, sort_key, sort_dir
->>>>>>> a853fb30
     )
     compiled_statement = statement.compile()
     exp_params = {"created_at_1": "2022-10-24 13:32:03.178397"}
@@ -117,23 +110,12 @@
     job_table = cads_broker.database.SystemRequest
     statement = sqlalchemy.select(job_table)
     back = False
-<<<<<<< HEAD
-    sort_key = clients.JobSortCriterion.created_at
-    sort_dir = clients.SortDirection.desc
-    statement = clients.apply_sorting(
-        statement, job_table, back, sort_key.name, sort_dir.name
-=======
     sort_key, sort_dir = clients.parse_sortby(
         clients.JobSortCriterion.created_at_asc.name
->>>>>>> a853fb30
     )
     statement = clients.apply_sorting(statement, job_table, back, sort_key, sort_dir)
     compiled_statement = statement.compile()
-<<<<<<< HEAD
-    exp_substatement = "ORDER BY system_requests.created_at DESC"
-=======
     exp_substatement = "ORDER BY system_requests.created_at ASC"
->>>>>>> a853fb30
     assert exp_substatement in compiled_statement.string
 
 
