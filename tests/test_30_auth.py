--- conflicted
+++ resolved
@@ -70,12 +70,8 @@
             costs={"cost_id_1": 10.0, "cost_id_2": 10.0},
             limits={"cost_id_1": 20.0, "cost_id_2": 20.0},
         )
-<<<<<<< HEAD
         costs = auth.verify_cost({}, {})
         assert costs == {"cost_id_1": 10.0, "cost_id_2": 10.0}
-=======
-        auth.verify_cost({}, {}, "api")
->>>>>>> 0041cce7
 
         mock_compute_costing.return_value = models.CostingInfo(
             costs={"cost_id_1": 10.0, "cost_id_2": 10.0},
