# Copyright 2022, European Union.
#
# Licensed under the Apache License, Version 2.0 (the "License");
# you may not use this file except in compliance with the License.
# You may obtain a copy of the License at
#
#     http://www.apache.org/licenses/LICENSE-2.0
#
# Unless required by applicable law or agreed to in writing, software
# distributed under the License is distributed on an "AS IS" BASIS,
# WITHOUT WARRANTIES OR CONDITIONS OF ANY KIND, either express or implied.
# See the License for the specific language governing permissions and
# limitations under the License.

import cads_catalogue.database
import ogc_api_processes_fastapi.models

from cads_processing_api_service import adaptors


def test_make_system_job_kwargs_default() -> None:
    process_id = "test_process"
    inputs = {"input": "string_input"}
    execution_content = ogc_api_processes_fastapi.models.Execute(inputs=inputs)
    resource = cads_catalogue.database.Resource()

    exp_setup_code = adaptors.FALLBACK_SETUP_CODE
    exp_entry_point = adaptors.FALLBACK_ENTRY_POINT
<<<<<<< HEAD
    exp_config = adaptors.FALLBACK_CONFIG
    exp_config.update({"collection_id": process_id})
    exp_kwargs = {"request": inputs, "config": adaptors.FALLBACK_CONFIG}
=======
    exp_kwargs = {
        "request": inputs,
        "config": adaptors.FALLBACK_CONFIG | {"collection_id": process_id},
    }
    exp_metadata = {"X-Forward-Process-ID": process_id}
>>>>>>> 62532c39

    job_kwargs = adaptors.make_system_job_kwargs(
        process_id, execution_content, resource
    )

    assert job_kwargs["setup_code"] == exp_setup_code
    assert job_kwargs["entry_point"] == exp_entry_point
    assert job_kwargs["kwargs"] == exp_kwargs<|MERGE_RESOLUTION|>--- conflicted
+++ resolved
@@ -26,17 +26,11 @@
 
     exp_setup_code = adaptors.FALLBACK_SETUP_CODE
     exp_entry_point = adaptors.FALLBACK_ENTRY_POINT
-<<<<<<< HEAD
-    exp_config = adaptors.FALLBACK_CONFIG
-    exp_config.update({"collection_id": process_id})
-    exp_kwargs = {"request": inputs, "config": adaptors.FALLBACK_CONFIG}
-=======
     exp_kwargs = {
         "request": inputs,
         "config": adaptors.FALLBACK_CONFIG | {"collection_id": process_id},
     }
     exp_metadata = {"X-Forward-Process-ID": process_id}
->>>>>>> 62532c39
 
     job_kwargs = adaptors.make_system_job_kwargs(
         process_id, execution_content, resource
