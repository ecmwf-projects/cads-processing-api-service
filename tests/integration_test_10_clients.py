--- conflicted
+++ resolved
@@ -81,15 +81,10 @@
     exp_number_of_processes = 6
     assert number_of_processes == exp_number_of_processes
 
-<<<<<<< HEAD
-    request_url = urllib.parse.urljoin(
-        dev_env_proc_api_url, "processes?limit=4&dir=desc"
-=======
 
 def test_get_processes_limit_sorting(dev_env_proc_api_url: str) -> None:
     request_url = urllib.parse.urljoin(
         dev_env_proc_api_url, "processes?limit=4&sortby=-id"
->>>>>>> a853fb30
     )
     response = requests.get(request_url)
     response_body = response.json()
@@ -106,7 +101,13 @@
     sorted_ids = sorted(ids)
     assert ids == sorted_ids
 
-<<<<<<< HEAD
+
+def test_get_processes_pagination(dev_env_proc_api_url: str) -> None:
+    request_url = urllib.parse.urljoin(dev_env_proc_api_url, "processes?limit=4")
+    response = requests.get(request_url)
+    response_body = response.json()
+    ids = [process["id"] for process in response_body["processes"]]
+
     request_url = urllib.parse.urljoin(dev_env_proc_api_url, "processes?limit=2")
     response = requests.get(request_url)
     response_body = response.json()
@@ -118,26 +119,6 @@
     first_page_ids = [process["id"] for process in response_body["processes"]]
     assert first_page_ids == ids[:2]
 
-=======
-
-def test_get_processes_pagination(dev_env_proc_api_url: str) -> None:
-    request_url = urllib.parse.urljoin(dev_env_proc_api_url, "processes?limit=4")
-    response = requests.get(request_url)
-    response_body = response.json()
-    ids = [process["id"] for process in response_body["processes"]]
-
-    request_url = urllib.parse.urljoin(dev_env_proc_api_url, "processes?limit=2")
-    response = requests.get(request_url)
-    response_body = response.json()
-    assert len(response_body["processes"]) == 2
-    links = response_body["links"]
-    exp_rels = ["next", "prev"]
-    all_rels = [link["rel"] for link in links]
-    assert all(rel in all_rels for rel in exp_rels)
-    first_page_ids = [process["id"] for process in response_body["processes"]]
-    assert first_page_ids == ids[:2]
-
->>>>>>> a853fb30
     for link in links:
         if link["rel"] == "next":
             request_url = link["href"]
