--- conflicted
+++ resolved
@@ -279,10 +279,6 @@
         started=job["started_at"],
         finished=job["finished_at"],
         updated=job["updated_at"],
-<<<<<<< HEAD
-        processDescription={"title": "Dataset title"},
-=======
->>>>>>> ba67a4c9
     )
     assert status_info == exp_status_info
 
