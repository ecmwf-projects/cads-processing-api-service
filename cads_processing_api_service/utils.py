"""Client utility functions."""

# Copyright 2022, European Union.
#
# Licensed under the Apache License, Version 2.0 (the "License");
# you may not use this file except in compliance with the License.
# You may obtain a copy of the License at
#
#     http://www.apache.org/licenses/LICENSE-2.0
#
# Unless required by applicable law or agreed to in writing, software
# distributed under the License is distributed on an "AS IS" BASIS,
# WITHOUT WARRANTIES OR CONDITIONS OF ANY KIND, either express or implied.
# See the License for the specific language governing permissions and
# limitations under the License.

import base64
import datetime
import enum
from typing import Any, Callable, Mapping

import cachetools
import cachetools.keys
import cads_broker.database
import cads_catalogue.database
import fastapi
import ogc_api_processes_fastapi.exceptions
import ogc_api_processes_fastapi.models
import sqlalchemy as sa
import sqlalchemy.exc
import sqlalchemy.orm
import sqlalchemy.orm.attributes
import sqlalchemy.orm.exc
import sqlalchemy.sql.selectable
import structlog

from . import config, exceptions, models

logger: structlog.stdlib.BoundLogger = structlog.get_logger(__name__)


class ProcessSortCriterion(str, enum.Enum):
    resource_uid_asc: str = "id"
    resource_uid_desc: str = "-id"


class JobSortCriterion(str, enum.Enum):
    created_at_asc: str = "created"
    created_at_desc: str = "-created"


@cachetools.cached(
    cache=cachetools.TTLCache(
        maxsize=config.ensure_settings().cache_resources_maxsize,
        ttl=config.ensure_settings().cache_resources_ttl,
    ),
    key=lambda resource_id,
    table,
    session,
    load_messages=False: cachetools.keys.hashkey(resource_id, table, load_messages),
)
def lookup_resource_by_id(
    resource_id: str,
    table: type[cads_catalogue.database.Resource],
    session: sqlalchemy.orm.Session,
    load_messages: bool = False,
) -> cads_catalogue.database.Resource:
    """Look for the resource identified by `id` into the Catalogue database.

    Parameters
    ----------
    resource_id : str
        Resource identifier.
    table : type[cads_catalogue.database.Resource]
        Catalogue database table.
    session : sqlalchemy.orm.Session
        Catalogue database session.
    load_messages : bool, optional
        If True, load resource messages, by default False.

    Returns
    -------
    cads_catalogue.database.Resource
        Found resource.

    Raises
    ------
    ogc_api_processes_fastapi.exceptions.NoSuchProcess
        Raised if no resource corresponding to the provided `id` is found.
    """
    statement = (
        sa.select(table)
        .options(sqlalchemy.orm.joinedload(table.resource_data))
        .options(sqlalchemy.orm.joinedload(table.licences))
    )
    if load_messages:
        statement = statement.options(sqlalchemy.orm.joinedload(table.messages))
    statement = statement.filter(table.resource_uid == resource_id)
    try:
        row: cads_catalogue.database.Resource = (
            session.execute(statement).unique().scalar_one()
        )
    except sqlalchemy.exc.NoResultFound:
        raise ogc_api_processes_fastapi.exceptions.NoSuchProcess(
            detail=f"dataset {resource_id} not found"
        )
    session.expunge(row)
    return row


@cachetools.cached(
    cache=cachetools.TTLCache(
        maxsize=config.ensure_settings().cache_resources_maxsize,
        ttl=config.ensure_settings().cache_resources_ttl,
    ),
    key=lambda resource_id, table, properties, session: cachetools.keys.hashkey(
        resource_id, table, properties
    ),
)
def get_resource_properties(
    resource_id: str,
    properties: str | tuple[str],
    table: (
        type[cads_catalogue.database.Resource]
        | type[cads_catalogue.database.ResourceData]
    ),
    session: sqlalchemy.orm.Session,
) -> tuple[Any, ...]:
    """Look for the resource identified by `id` into the Catalogue database.

    Parameters
    ----------
    resource_id : str
        Resource identifier.
    properties : str | tuple[str]
        Resource properties to be retrieved.
    table : type[cads_catalogue.database.Resource]
        Catalogue database table.
    session : sqlalchemy.orm.Session
        Catalogue database session.

    Returns
    -------
    sqlalchemy.Row[Any]
        Found properties.

    Raises
    ------
    ogc_api_processes_fastapi.exceptions.NoSuchProcess
        Raised if no resource corresponding to the provided `resource_id` is found.
    """
    if isinstance(properties, str):
        properties = (properties,)
    properties_values = tuple(getattr(table, property) for property in properties)
    statement = sa.select(*properties_values).filter(table.resource_uid == resource_id)  # type: ignore
    try:
        resource_properties = tuple(session.execute(statement).one())
    except sqlalchemy.exc.NoResultFound:
        raise ogc_api_processes_fastapi.exceptions.NoSuchProcess(
            detail=f"dataset {resource_id} not found"
        )
    return resource_properties


def parse_sortby(sortby: str) -> tuple[str, str]:
    sort_params = sortby.split("_")
    sort_key = "_".join(sort_params[:-1])
    sort_dir = sort_params[-1]
    return (sort_key, sort_dir)


def apply_metadata_filters(
    statement: sqlalchemy.sql.selectable.Select[
        tuple[cads_broker.database.SystemRequest]
    ],
    resource: type[cads_broker.database.SystemRequest],
    filters: dict[str, list[str]],
) -> sqlalchemy.sql.selectable.Select[tuple[cads_broker.database.SystemRequest]]:
    """Apply search filters to the provided select statement.

    Parameters
    ----------
        statement: sqlalchemy.sql.selectable.Select
            Select statement.
        resource: type[cads_broker.database.SystemRequest]
            Broker database table.
        filters: dict[str, list[str]],
            Filters as key-value pairs.


    Returns
    -------
        sqlalchemy.sql.selectable.Select
            Updated select statement.
    """
    for filter_key, filter_values in filters.items():
        if filter_values:
            statement = statement.where(
                (resource.request_metadata[filter_key].astext).in_(filter_values)
            )
    return statement


def apply_job_filters(
    statement: sqlalchemy.sql.selectable.Select[
        tuple[cads_broker.database.SystemRequest]
    ],
    resource: type[cads_broker.database.SystemRequest],
    filters: Mapping[str, list[str] | None],
) -> sqlalchemy.sql.selectable.Select[tuple[cads_broker.database.SystemRequest]]:
    """Apply search filters related to the job status to the provided select statement.

    Parameters
    ----------
        statement: sqlalchemy.sql.selectable.Select
            Select statement.
        resource: type[ads_broker.database.SystemRequest]
            Broker database table.
        filters: Mapping[str, list[str] | None]
            Filters as key-value pairs.


    Returns
    -------
        sqlalchemy.sql.selectable.Select
            updated select statement
    """
    for filter_key, filter_values in filters.items():
        if filter_values:
            statement = statement.where(
                getattr(resource, filter_key).in_(filter_values)
            )
    statement = statement.where(resource.status != "dismissed")
    return statement


def get_compare_and_sort_method_name(
    sort_dir: str, back: bool | None = False
) -> dict[str, str]:
    if (sort_dir == "asc" and back) or (sort_dir == "desc" and not back):
        compare_method_name = "__lt__"
        sort_method_name = "desc"
    elif (sort_dir == "asc" and not back) or (sort_dir == "desc" and back):
        compare_method_name = "__gt__"
        sort_method_name = "asc"
    else:
        raise ValueError(
            f"sort_dir={sort_dir} and back={back} are not a valid combination"
        )
    compare_and_sort_method_name = {
        "compare_method_name": compare_method_name,
        "sort_method_name": sort_method_name,
    }
    return compare_and_sort_method_name


def decode_base64(encoded: str) -> str:
    encoded_bytes = encoded.encode("ascii")
    decoded_bytes = base64.b64decode(encoded_bytes)
    decoded_str = decoded_bytes.decode("ascii")
    return decoded_str


def encode_base64(decoded: str) -> str:
    decoded_bytes = decoded.encode("ascii")
    encoded_bytes = base64.b64encode(decoded_bytes)
    encoded_str = encoded_bytes.decode("ascii")
    return encoded_str


def apply_bookmark(
    statement: sqlalchemy.sql.selectable.Select[
        tuple[cads_broker.database.SystemRequest]
    ],
    resource: (
        type[cads_catalogue.database.Resource]
        | type[cads_broker.database.SystemRequest]
    ),
    cursor: str,
    back: bool,
    sort_key: str,
    sort_dir: str,
) -> sqlalchemy.sql.selectable.Select[tuple[cads_broker.database.SystemRequest]]:
    """Apply pagination bookmark to the provided select statement.

    Parameters
    ----------
        statement: sqlalchemy.sql.selectable.Select
            Select statement.
        resource: type[cads_catalogue.database.Resource] | type[cads_broker.database.SystemRequest],
            Catalogue or Broker database table.
        cursor: str
            Bookmark cursor.
        back: bool
            If True set bookmark for previous page, else set bookmark for next page.
        sort_key: str
            Key for sorting results.
        sort_dir: str
            Sorting direction.

    Returns
    -------
        sqlalchemy.sql.selectable.Select
            Updated select statement.
    """
    resource_attribute: sqlalchemy.orm.attributes.InstrumentedAttribute[Any] = getattr(
        resource, sort_key
    )
    compare_method_name: str = get_compare_and_sort_method_name(sort_dir, back)[
        "compare_method_name"
    ]
    compare_method: Callable = getattr(resource_attribute, compare_method_name)  # type: ignore
    bookmark_value: str = decode_base64(cursor)
    statement = statement.where(compare_method(bookmark_value))

    return statement


def apply_sorting(
    statement: sqlalchemy.sql.selectable.Select[
        tuple[cads_broker.database.SystemRequest]
    ],
    resource: (
        type[cads_catalogue.database.Resource]
        | type[cads_broker.database.SystemRequest]
    ),
    back: bool,
    sort_key: str,
    sort_dir: str,
) -> sqlalchemy.sql.selectable.Select[tuple[cads_broker.database.SystemRequest]]:
    """Apply sorting to the provided select statement.

    Parameters
    ----------
        statement: sqlalchemy.sql.selectable.Select
            Select statement.
        resource: type[cads_catalogue.database.Resource] | type[cads_broker.database.SystemRequest],
            Catalogue or Broker database table.
        back: bool
            If True set bookmark for previous page, else set bookmark for next page.
        sort_key: str
            Key for sorting results.
        sort_dir: str
            Sorting direction.

    Returns
    -------
        sqlalchemy.sql.selectable.Select
            Updated select statement.
    """
    resource_attribute: sqlalchemy.orm.attributes.InstrumentedAttribute[Any] = getattr(
        resource, sort_key
    )
    sort_method_name: str = get_compare_and_sort_method_name(sort_dir, back)[
        "sort_method_name"
    ]
    sort_method: Callable = getattr(resource_attribute, sort_method_name)  # type: ignore
    statement = statement.order_by(sort_method())

    return statement


def apply_limit(
    statement: sqlalchemy.sql.selectable.Select[
        tuple[cads_broker.database.SystemRequest]
    ],
    limit: int | None,
) -> sqlalchemy.sql.selectable.Select[tuple[cads_broker.database.SystemRequest]]:
    """Apply limit to the provided select statement.

    Parameters
    ----------
        statement: sqlalchemy.sql.selectable.Select
            Select statement.
        limit: int | None
            Requested number of results to be shown.

    Returns
    -------
        sqlalchemy.sql.selectable.Select
            Updated select statement.
    """
    statement = statement.limit(limit)
    return statement


def make_cursor(
    entries: (
        list[ogc_api_processes_fastapi.models.StatusInfo]
        | list[ogc_api_processes_fastapi.models.ProcessSummary]
    ),
    sort_key: str,
    page: str,
) -> str:
    if page not in ("next", "prev"):
        raise ValueError(f"page: {page} not valid")
    if page == "next":
        bookmark_element = entries[-1]
    else:
        bookmark_element = entries[0]
    cursor = encode_base64(str(getattr(bookmark_element, sort_key)))
    return cursor


def make_pagination_query_params(
    entries: (
        list[ogc_api_processes_fastapi.models.StatusInfo]
        | list[ogc_api_processes_fastapi.models.ProcessSummary]
    ),
    sort_key: str,
) -> ogc_api_processes_fastapi.models.PaginationQueryParameters:
    pagination_qs = ogc_api_processes_fastapi.models.PaginationQueryParameters(
        next={}, prev={}
    )
    if len(entries) != 0:
        cursor_next = make_cursor(entries, sort_key, "next")
        pagination_qs.next = {"cursor": cursor_next, "back": "False"}
        cursor_prev = make_cursor(entries, sort_key, "prev")
        pagination_qs.prev = {"cursor": cursor_prev, "back": "True"}
    return pagination_qs


def dictify_job(request: cads_broker.database.SystemRequest) -> dict[str, Any]:
    job: dict[str, Any] = {
        column.key: getattr(request, column.key)
        for column in sqlalchemy.inspect(request).mapper.column_attrs  # type: ignore
    }
    return job


def get_job_from_broker_db(
    job_id: str,
    session: sqlalchemy.orm.Session,
) -> cads_broker.SystemRequest:
    """Get job description from the Broker database.

    Parameters
    ----------
    job_id : str
        Job identifer.
    session : sqlalchemy.orm.Session
        Broker database session.

    Returns
    -------
    dict[str, Any]
        Job description.

    Raises
    ------
    ogc_api_processes_fastapi.exceptions.NoSuchJob
        Raised if no job corresponding to the provided identifier is found.
    """
    try:
        job = cads_broker.database.get_request(request_uid=job_id, session=session)
        if job.status == "dismissed":
            raise ogc_api_processes_fastapi.exceptions.NoSuchJob(
                detail=f"job {job_id} dismissed"
            )
    except cads_broker.database.NoResultFound:
        raise ogc_api_processes_fastapi.exceptions.NoSuchJob(
            detail=f"job {job_id} not found"
        )
    except cads_broker.database.InvalidRequestID:
        raise ogc_api_processes_fastapi.exceptions.NoSuchJob(
            detail=f"invalid job id {job_id}"
        )
    return job


def get_results_from_job(
    job: cads_broker.SystemRequest, session: sqlalchemy.orm.Session
) -> dict[str, Any]:
    """Get job results description from SystemRequest instance.

    Parameters
    ----------
    job : cads_broker.SystemRequest
        Job status description.

    Returns
    -------
    dict[str, Any]
        Job results description.

    Raises
    ------
    ogc_api_processes_fastapi.exceptions.JobResultsFailed
        Raised if the job for which results have been requested has status `failed`.
    results_not_ready_exc
        Raised if job's results are not yet ready.
    """
    job_status = job.status
    job_id = job.request_uid
    if job_status == "successful":
        try:
            asset_value = job.cache_entry.result["args"][0]  # type: ignore
            results = {"asset": {"value": asset_value}}
        except Exception:
            raise exceptions.JobResultsExpired(
                detail=f"results of job {job_id} expired"
            )
    elif job_status == "failed":
        error_messages = get_job_events(
            job=job, session=session, event_type="user_visible_error"
        )
        traceback = "\n".join([message[1] for message in error_messages])
        raise ogc_api_processes_fastapi.exceptions.JobResultsFailed(
            status_code=fastapi.status.HTTP_400_BAD_REQUEST,
<<<<<<< HEAD
            traceback=traceback,
=======
            traceback=str(job.response_error["message"]),  # type: ignore
>>>>>>> b83f2b86
        )
    elif job_status in ("accepted", "running"):
        raise ogc_api_processes_fastapi.exceptions.ResultsNotReady(
            detail=f"status of {job_id} is '{job_status}'"
        )
    return results


def parse_results_from_broker_db(job: cads_broker.SystemRequest) -> dict[str, Any]:
    try:
        results = get_results_from_job(job=job)
    except ogc_api_processes_fastapi.exceptions.OGCAPIException as exc:
        results = exceptions.format_exception_content(exc=exc)
    return results


def get_job_qos_info(
    job: cads_broker.SystemRequest, session: sqlalchemy.orm.Session
) -> dict[str, Any]:
    entry_point = str(job.entry_point)
    user_uid = str(job.user_uid)
    qos = {
        "adaptor_entry_point": entry_point,
        "running_requests_per_user_adaptor": cads_broker.database.count_requests(
            session=session,
            status="running",
            entry_point=entry_point,
            user_uid=user_uid,
        ),
        "queued_requests_per_user_adaptor": cads_broker.database.count_requests(
            session=session,
            status="accepted",
            entry_point=entry_point,
            user_uid=user_uid,
        ),
        "running_requests_per_adaptor": cads_broker.database.count_requests(
            session=session,
            status="running",
            entry_point=entry_point,
        ),
        "queued_requests_per_adaptor": cads_broker.database.count_requests(
            session=session,
            status="accepted",
            entry_point=entry_point,
        ),
        "active_users_per_adaptor": cads_broker.database.count_users(
            session=session,
            status="running",
            entry_point=entry_point,
        ),
        "waiting_users_per_adaptor": cads_broker.database.count_users(
            session=session,
            status="accepted",
            entry_point=entry_point,
        ),
    }
    return qos


def get_job_events(
    job: cads_broker.SystemRequest,
    session: sqlalchemy.orm.Session,
    event_type: str | None = None,
    start_time: datetime.datetime | None = None,
) -> list[tuple[datetime.datetime, str]]:
    events = []
    request_uid = job.request_uid
    request_events: list[
        cads_broker.Events
    ] = cads_broker.database.get_events_from_request(
        request_uid, session, event_type, start_time
    )
    for request_event in request_events:
        events.append((request_event.timestamp, request_event.message))
    return events


def make_status_info(
    job: cads_broker.SystemRequest | dict[str, Any],
    request: dict[str, Any] | None = None,
    results: dict[str, Any] | None = None,
    dataset_metadata: dict[str, Any] | None = None,
    qos: dict[str, Any] | None = None,
    log: list[tuple[str, str]] | None = None,
) -> models.StatusInfo:
    """Compose job's status information.

    Parameters
    ----------
    job : cads_broker.SystemRequest | dict[str, Any]
        Job description.
    results : dict[str, Any] | None, optional
        Results description, by default None
    dataset_metadata : dict[str, Any] | None, optional
        Dataset metadata, by default None
    qos : dict[str, Any] | None, optional
        Job qos info, by default None
    log : list[str] | None, optional
        Job log, by default None

    Returns
    -------
    models.StatusInfo
        Job status information.
    """
    if isinstance(job, cads_broker.SystemRequest):
        job = dictify_job(request=job)
    status_info = models.StatusInfo(
        type=ogc_api_processes_fastapi.models.JobType.process,
        jobID=job["request_uid"],
        processID=job["process_id"],
        status=job["status"],
        created=job["created_at"],
        started=job["started_at"],
        finished=job["finished_at"],
        updated=job["updated_at"],
    )
    if any(
        field is not None for field in [request, results, dataset_metadata, qos, log]
    ):
        status_info.metadata = models.StatusInfoMetadata(
            request=request,
            results=results,
            datasetMetadata=dataset_metadata,
            qos=qos,
            log=log,
        )
    return status_info<|MERGE_RESOLUTION|>--- conflicted
+++ resolved
@@ -507,11 +507,7 @@
         traceback = "\n".join([message[1] for message in error_messages])
         raise ogc_api_processes_fastapi.exceptions.JobResultsFailed(
             status_code=fastapi.status.HTTP_400_BAD_REQUEST,
-<<<<<<< HEAD
             traceback=traceback,
-=======
-            traceback=str(job.response_error["message"]),  # type: ignore
->>>>>>> b83f2b86
         )
     elif job_status in ("accepted", "running"):
         raise ogc_api_processes_fastapi.exceptions.ResultsNotReady(
