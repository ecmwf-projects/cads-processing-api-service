"""CADS Processing client, implementing the OGC API Processes standard."""

# Copyright 2022, European Union.

# Licensed under the Apache License, Version 2.0 (the "License");
# you may not use this file except in compliance with the License.
# You may obtain a copy of the License at

#     http://www.apache.org/licenses/LICENSE-2.0

# Unless required by applicable law or agreed to in writing, software
# distributed under the License is distributed on an "AS IS" BASIS,
# WITHOUT WARRANTIES OR CONDITIONS OF ANY KIND, either express or implied.
# See the License for the specific language governing permissions and
# limitations under the License

import datetime
import logging
import random
import uuid
from typing import Any, Type

import attrs
import cads_catalogue.config
import cads_catalogue.database
import fastapi_utils.session
import ogc_api_processes_fastapi
import ogc_api_processes_fastapi.clients
import ogc_api_processes_fastapi.exceptions
import ogc_api_processes_fastapi.models
import sqlalchemy.orm
import sqlalchemy.orm.exc

from . import adapters, exceptions, serializers

logger = logging.getLogger(__name__)

JOBS: dict[str, dict[str, str | datetime.datetime | None]] = {}


def update_job_status(job_id: str) -> ogc_api_processes_fastapi.models.StatusInfo:
    """Randomly update status of job `job_id`.

    Parameters
    ----------
    job_id : str
        Job ID.
    """
    if JOBS[job_id]["status"] == "accepted":
        random_number = random.randint(1, 10)
        if random_number >= 5:
            JOBS[job_id]["status"] = "running"
            JOBS[job_id]["updated"] = datetime.datetime.now()
            JOBS[job_id]["started"] = datetime.datetime.now()
        elif random_number <= 1:
            JOBS[job_id]["status"] = "failed"
            JOBS[job_id]["updated"] = datetime.datetime.now()
            JOBS[job_id]["finished"] = datetime.datetime.now()
    elif JOBS[job_id]["status"] == "running":
        random_number = random.randint(1, 10)
        if random_number >= 7:
            JOBS[job_id]["status"] = "successful"
            JOBS[job_id]["updated"] = datetime.datetime.now()
            JOBS[job_id]["finished"] = datetime.datetime.now()
        elif random_number <= 1:
            JOBS[job_id]["status"] = "failed"
            JOBS[job_id]["updated"] = datetime.datetime.now()
            JOBS[job_id]["finished"] = datetime.datetime.now()
    status_info = ogc_api_processes_fastapi.models.StatusInfo(**JOBS[job_id])

    return status_info


@attrs.define
class DatabaseClient(ogc_api_processes_fastapi.clients.BaseClient):
    """Database implementation of the OGC API - Processes endpoints.

    Attributes
    ----------
    reader : fastapi_utils.session.FastAPISessionMaker
        SQLAlchemy ORM session reader.
    process_table: Type[cads_catalogue.database.Resource]
        Processes record/table.
    """

    reader: fastapi_utils.session.FastAPISessionMaker
    process_table: Type[cads_catalogue.database.Resource] = attrs.field(
        default=cads_catalogue.database.Resource
    )

<<<<<<< HEAD
    def get_processes(self) -> list[ogc_api_processes_fastapi.models.ProcessSummary]:
=======
    def _lookup_id(
        self,
        id: str,
        record: Type[cads_catalogue.database.BaseModel],
        session: sqlalchemy.orm.Session,
    ) -> cads_catalogue.database.BaseModel:

        try:
            row = session.query(record).filter(record.resource_uid == id).one()
        except sqlalchemy.orm.exc.NoResultFound:
            raise exceptions.NotFoundError(f"{record.__name__} {id} not found")
        return row

    def lookup_resource_by_id(
        self,
        id: str,
        session: sqlalchemy.orm.Session,
    ) -> Any:

        try:
            process = self._lookup_id(id=id, record=self.process_table, session=session)
        except exceptions.NotFoundError:
            raise ogc_api_processes_fastapi.exceptions.NoSuchProcess()

        return process

    def validate_request(
        self,
        process_id: str,
        execution_content: ogc_api_processes_fastapi.models.Execute,
        session: sqlalchemy.orm.Session,
    ) -> tuple[str, cads_catalogue.database.Resource]:
        """Validate retrieve process execution request.

        Check if requested dataset exists and if execution content is valid.
        In case the check is successful, creates and returns the job ID and the
        resource (dataset) associated to the process request.

        Parameters
        ----------
        process_id : str
            Process ID.
        execution_content : ogc_api_processes_fastapi.models.Execute
            Body of the process execution request.
        session : sqlalchemy.orm.Session
            SQLAlchemy ORM session

        Returns
        -------
        tuple[str, cads_catalogue.database.Resource]
            Job ID and resource (dataset) associated to the process request.
        """
        # TODO: implement inputs validation
        resource_id = process_id[len("retrieve-") :]
        resource = self.lookup_resource_by_id(resource_id, session)
        job_id = str(uuid.uuid4())
        print(execution_content, resource)
        return job_id, resource

    def submit_job_mock(
        self,
        job_id: str,
        process_id: str,
        execution_content: ogc_api_processes_fastapi.models.Execute,
    ) -> ogc_api_processes_fastapi.models.StatusInfo:

        JOBS[job_id] = {
            "jobID": job_id,
            "status": "accepted",
            "type": "process",
            "created": datetime.datetime.now(),
            "started": None,
            "finished": None,
            "updated": datetime.datetime.now(),
            "processID": process_id,
        }
        status_info = ogc_api_processes_fastapi.models.StatusInfo(**JOBS[job_id])

        return status_info

    def submit_job(
        self,
        job_id: str,
        process_id: str,
        execution_content: ogc_api_processes_fastapi.models.Execute,
    ) -> ogc_api_processes_fastapi.models.StatusInfo | None:
        """Submit new job.

        Parameters
        ----------
        job_id : str
            Job ID.
        process_id: str
            Process ID.
        execution_content: ogc_api_processes_fastapi.models.Execute
            Body of the process execution request.

        Returns
        -------
        ogc_api_processes_fastapi.models.StatusInfo
            Sumbitted job status info.
        """
        # TODO: request adaptation
        setup_code, entry_point, kwargs, metadata = adapters.adapt_user_request(
            job_id, process_id, execution_content
        )
        # TODO: submit request to broker

        return None

    def request_job_status_mock(
        self, job_id: str
    ) -> ogc_api_processes_fastapi.models.StatusInfo:

        if JOBS[job_id]["status"] == "accepted":
            random_number = random.randint(1, 10)
            if random_number >= 5:
                JOBS[job_id]["status"] = "running"
                JOBS[job_id]["updated"] = datetime.datetime.now()
                JOBS[job_id]["started"] = datetime.datetime.now()
            elif random_number <= 1:
                JOBS[job_id]["status"] = "failed"
                JOBS[job_id]["updated"] = datetime.datetime.now()
                JOBS[job_id]["finished"] = datetime.datetime.now()
        elif JOBS[job_id]["status"] == "running":
            random_number = random.randint(1, 10)
            if random_number >= 7:
                JOBS[job_id]["status"] = "successful"
                JOBS[job_id]["updated"] = datetime.datetime.now()
                JOBS[job_id]["finished"] = datetime.datetime.now()
            elif random_number <= 1:
                JOBS[job_id]["status"] = "failed"
                JOBS[job_id]["updated"] = datetime.datetime.now()
                JOBS[job_id]["finished"] = datetime.datetime.now()
        status_info = ogc_api_processes_fastapi.models.StatusInfo(**JOBS[job_id])

        return status_info

    def get_processes(
        self, limit: int | None = None, offset: int = 0
    ) -> list[ogc_api_processes_fastapi.models.ProcessSummary]:
>>>>>>> adb02bed
        """Implement OGC API - Processes `GET /processes` endpoint.

        Get the list of available processes from the database.

        Returns
        -------
        list[ogc_api_processes_fastapi.models.ProcessSummary]
            List of available processes.
        """
        with self.reader.context_session() as session:
            processes = session.query(self.process_table).all()
            processes_list = [
                serializers.serialize_process_summary(process) for process in processes
            ]

        return processes_list

    def get_process(
        self, process_id: str
    ) -> ogc_api_processes_fastapi.models.ProcessDescription:
        """Implement OGC API - Processes `GET /processes/{process_id}` endpoint.

        Get the description of the process identified by `process_id`.

        Parameters
        ----------
        process_id : str
            Process identifier.

        Returns
        -------
        ogc_api_processes_fastapi.models.ProcessDescription
            Process description.

        Raises
        ------
        ogc_api_processes_fastapi.exceptions.NoSuchProcess
            If the process `process_id` is not found.
        """
        with self.reader.context_session() as session:
            resource_id = process_id[len("retrieve-") :]
            resource = self.lookup_resource_by_id(resource_id, session)
            process_description = serializers.serialize_process_description(resource)
            process_description.outputs = [
                {
                    "download_url": ogc_api_processes_fastapi.models.OutputDescription(
                        title="Download URL",
                        description="URL to download process result",
                        schema_=ogc_api_processes_fastapi.models.SchemaItem(  # type: ignore
                            type="string", format="url"
                        ),
                    )
                }
            ]

        return process_description

    def post_process_execute(
        self,
        process_id: str,
        execution_content: ogc_api_processes_fastapi.models.Execute,
    ) -> ogc_api_processes_fastapi.models.StatusInfo:
        """Implement OGC API - Processes `POST /processes/{process_id}/execute` endpoint.

        Request execution of the process identified by `process_id`.

        Parameters
        ----------
        process_id : str
            Process identifier.
        execution_content : ogc_api_processes_fastapi.models.Execute
            Process execution details (e.g. inputs).

        Returns
        -------
        ogc_api_processes_fastapi.models.StatusInfo
            Information on the status of the job.

        Raises
        ------
        ogc_api_processes_fastapi.exceptions.NoSuchProcess
            If the process `process_id` is not found.
        """
        with self.reader.context_session() as session:
            job_id, resource = self.validate_request(
                process_id, execution_content, session
            )
        status_info = self.submit_job_mock(job_id, process_id, execution_content)
        return status_info

    def get_jobs(self) -> list[ogc_api_processes_fastapi.models.StatusInfo]:
        """Implement OGC API - Processes `GET /jobs` endpoint.

        Get jobs' status information list.

        Parameters
        ----------
        ...

        Returns
        -------
        list[ogc_api_processes_fastapi.models.StatusInfo]
            Information on the status of the job.
        """
        jobs_list = [self.request_job_status_mock(job_id) for job_id in JOBS]
        return jobs_list

    def get_job(self, job_id: str) -> ogc_api_processes_fastapi.models.StatusInfo:
        """Implement OGC API - Processes `GET /jobs/{job_id}` endpoint.

        Get status information for the job identifed by `job_id`.

        Parameters
        ----------
        job_id : str
            Identifier of the job.

        Returns
        -------
        ogc_api_processes_fastapi.models.StatusInfo
            Information on the status of the job.

        Raises
        ------
        ogc_api_processes_fastapi.exceptions.NoSuchJob
            If the job `job_id` is not found.
        """
        if job_id not in JOBS.keys():
            raise ogc_api_processes_fastapi.exceptions.NoSuchJob()
        status_info = self.request_job_status_mock(job_id)

        return status_info

    def get_job_results(self, job_id: str) -> ogc_api_processes_fastapi.models.Link:
        """Implement OGC API - Processes `GET /jobs/{job_id}/results` endpoint.

        Get results for the job identifed by `job_id`.

        Parameters
        ----------
        job_id : str
            Identifier of the job.

        Returns
        -------
        ogc_api_processes_fastapi.models.Link
            Link to the job results.

        Raises
        ------
        ogc_api_processes_fastapi.exceptions.NoSuchJob
            If the job `job_id` is not found.

        ogc_api_processes_fastapi.exceptions.ResultsNotReady
            If job `job_id` results are not yet ready.

        ogc_api_processes_fastapi.exceptions.JobResultsFailed
            If job `job_id` results preparation failed.
        """
        if job_id not in JOBS.keys():
            raise ogc_api_processes_fastapi.exceptions.NoSuchJob()
        if JOBS[job_id]["status"] in ("accepted", "running"):
            raise ogc_api_processes_fastapi.exceptions.ResultsNotReady()
        elif JOBS[job_id]["status"] == "failed":
            raise ogc_api_processes_fastapi.exceptions.JobResultsFailed()
        results_link = ogc_api_processes_fastapi.models.Link(
            href=f"https://example.org/{job_id}-results.nc",
            title=f"Download link for the result of job {job_id}",
        )
        return results_link<|MERGE_RESOLUTION|>--- conflicted
+++ resolved
@@ -88,9 +88,6 @@
         default=cads_catalogue.database.Resource
     )
 
-<<<<<<< HEAD
-    def get_processes(self) -> list[ogc_api_processes_fastapi.models.ProcessSummary]:
-=======
     def _lookup_id(
         self,
         id: str,
@@ -232,7 +229,6 @@
     def get_processes(
         self, limit: int | None = None, offset: int = 0
     ) -> list[ogc_api_processes_fastapi.models.ProcessSummary]:
->>>>>>> adb02bed
         """Implement OGC API - Processes `GET /processes` endpoint.
 
         Get the list of available processes from the database.
