# type: ignore

"""CADS Processing client, implementing the OGC API Processes standard."""

# Copyright 2022, European Union.

# Licensed under the Apache License, Version 2.0 (the "License");
# you may not use this file except in compliance with the License.
# You may obtain a copy of the License at

#     http://www.apache.org/licenses/LICENSE-2.0

# Unless required by applicable law or agreed to in writing, software
# distributed under the License is distributed on an "AS IS" BASIS,
# WITHOUT WARRANTIES OR CONDITIONS OF ANY KIND, either express or implied.
# See the License for the specific language governing permissions and
# limitations under the License

import datetime
import uuid

import attrs
import cacholote.extra_encoders
import cads_adaptors.exceptions
import cads_broker.database
import cads_catalogue.config
import cads_catalogue.database
import fastapi
import ogc_api_processes_fastapi
import ogc_api_processes_fastapi.clients
import ogc_api_processes_fastapi.exceptions
import ogc_api_processes_fastapi.models
import sqlalchemy
import sqlalchemy.orm
import sqlalchemy.orm.attributes
import sqlalchemy.orm.decl_api
import sqlalchemy.orm.exc
import sqlalchemy.sql.selectable
import structlog

from . import (
    adaptors,
    auth,
    config,
    db_utils,
    exceptions,
    models,
    serializers,
    translators,
    utils,
)
from .metrics import handle_download_metrics

logger: structlog.stdlib.BoundLogger = structlog.get_logger(__name__)


@attrs.define
class DatabaseClient(ogc_api_processes_fastapi.clients.BaseClient):
    """Database implementation of the OGC API - Processes endpoints.

    Attributes
    ----------
    process_table: type[cads_catalogue.database.Resource]
        Process record/table.
    job_table: type[cads_broker.database.SystemRequest]
        Job record/table.
    """

    process_table = cads_catalogue.database.Resource
    process_data_table = cads_catalogue.database.ResourceData
    job_table = cads_broker.database.SystemRequest

    def get_processes(
        self,
        limit: int | None = fastapi.Query(10, ge=1, le=10000),
        sortby: utils.ProcessSortCriterion | None = fastapi.Query(
            utils.ProcessSortCriterion.resource_uid_asc
        ),
        cursor: str | None = fastapi.Query(None, include_in_schema=False),
        back: bool | None = fastapi.Query(None, include_in_schema=False),
    ) -> ogc_api_processes_fastapi.models.ProcessList:
        """Implement OGC API - Processes `GET /processes` endpoint.

        Get the list of available processes' summaries.

        Parameters
        ----------
        limit : int | None, optional
            Specifies the number of process summaries to be included in the response.
        sortby : utils.ProcessSortCriterion | None, optional
            Specifies the sorting criterion for results. By default
            results are sorted by resource (process) uid in ascending alphabetical order.
        cursor : str | None, optional
            Hash string representing the reference to a particular process, used for pagination.
        back : bool | None, optional
            Specifies in which sense the list of processes should be traversed, used for pagination.
        """
        statement = sqlalchemy.select(self.process_table)
        sort_key, sort_dir = utils.parse_sortby(sortby.name)
        if cursor:
            statement = utils.apply_bookmark(
                statement, self.process_table, cursor, back, sort_key, sort_dir
            )
        statement = utils.apply_sorting(
            statement, self.process_table, back, sort_key, sort_dir
        )
        statement = utils.apply_limit(statement, limit)
        catalogue_sessionmaker = db_utils.get_catalogue_sessionmaker(
            db_utils.ConnectionMode.read
        )
        with catalogue_sessionmaker() as catalogue_session:
            processes_entries = catalogue_session.scalars(statement).all()
        processes = [
            serializers.serialize_process_summary(process)
            for process in processes_entries
        ]
        if back:
            processes = list(reversed(processes))
        process_list = ogc_api_processes_fastapi.models.ProcessList(
            processes=processes, links=[ogc_api_processes_fastapi.models.Link(href="")]
        )
        pagination_query_params = utils.make_pagination_query_params(
            processes, sort_key=sortby.lstrip("-")
        )
        process_list._pagination_query_params = pagination_query_params
        return process_list

    def get_process(
        self,
        response: fastapi.Response,
        process_id: str = fastapi.Path(...),
    ) -> ogc_api_processes_fastapi.models.ProcessDescription:
        """Implement OGC API - Processes `GET /processes/{process_id}` endpoint.

        Get the description of the process identified by `process_id`.

        Parameters
        ----------
        response : fastapi.Response
            fastapi.Response object.
        process_id : str
            Process identifier.

        Returns
        -------
        ogc_api_processes_fastapi.models.ProcessDescription
            Process description.
        """
        catalogue_sessionmaker = db_utils.get_catalogue_sessionmaker(
            db_utils.ConnectionMode.read
        )
        with catalogue_sessionmaker() as catalogue_session:
            resource = utils.lookup_resource_by_id(
                resource_id=process_id,
                table=self.process_table,
                session=catalogue_session,
            )
        process_description = serializers.serialize_process_description(resource)
        process_description.outputs = {
            "asset": ogc_api_processes_fastapi.models.OutputDescription(
                title="Asset",
                description="Downloadable asset description",
                schema_=ogc_api_processes_fastapi.models.SchemaItem(
                    type="object",
                    properties={
                        "value": cacholote.extra_encoders.FileInfoModel.schema()
                    },
                ),
            ),
        }

        response.headers["cache-control"] = (
            config.ensure_settings().public_cache_control
        )

        return process_description

    def post_process_execution(
        self,
        process_id: str = fastapi.Path(...),
        execution_content: models.Execute = fastapi.Body(...),
        auth_header: tuple[str, str] = fastapi.Depends(auth.get_auth_header),
        portal_header: str | None = fastapi.Header(
            None, alias=config.PORTAL_HEADER_NAME
        ),
    ) -> models.StatusInfo:
        """Implement OGC API - Processes `POST /processes/{process_id}/execution` endpoint.

        Request execution of a process.

        Parameters
        ----------
        process_id : str
            Process identifier.
        execution_content : models.Execute
            Details needed for the process execution.
        auth_header : tuple[str, str], optional
            Authorization header.

        Returns
        -------
        models.StatusInfo
            Submitted job's status information.
        """
        user_uid, user_role = auth.authenticate_user(auth_header, portal_header)
        request_origin = auth.REQUEST_ORIGIN[auth_header[0]]
        structlog.contextvars.bind_contextvars(user_uid=user_uid)
        accepted_licences = auth.get_accepted_licences(auth_header)
        request = execution_content.model_dump()
        catalogue_sessionmaker = db_utils.get_catalogue_sessionmaker(
            db_utils.ConnectionMode.read
        )
        with catalogue_sessionmaker() as catalogue_session:
            dataset: cads_catalogue.database.Resource = utils.lookup_resource_by_id(
                resource_id=process_id,
                table=self.process_table,
                session=catalogue_session,
                load_messages=True,
            )
        auth.verify_if_disabled(dataset.disabled_reason, user_role)
        adaptor_properties = adaptors.get_adaptor_properties(dataset)
        adaptor = adaptors.instantiate_adaptor(adaptor_properties=adaptor_properties)
        try:
            request_inputs = adaptor.normalise_request(request.get("inputs", {}))
        except cads_adaptors.exceptions.InvalidRequest as exc:
            raise exceptions.InvalidRequest(detail=str(exc)) from exc
        if dataset.api_enforce_constraints:
            try:
                _ = adaptor.apply_constraints(request_inputs)
            except (
                cads_adaptors.exceptions.ParameterError,
                cads_adaptors.exceptions.InvalidRequest,
            ) as exc:
                raise exceptions.InvalidRequest(detail=str(exc)) from exc
<<<<<<< HEAD
        auth.verify_cost(request_inputs, adaptor_properties, request_origin)
=======
        costs = auth.verify_cost(request_inputs, adaptor_properties)
>>>>>>> 96d4307f
        licences = adaptor.get_licences(request_inputs)
        auth.validate_licences(accepted_licences, licences)
        job_id = str(uuid.uuid4())
        structlog.contextvars.bind_contextvars(job_id=job_id)
        job_kwargs = adaptors.make_system_job_kwargs(
            dataset, request_inputs, adaptor.resources
        )
        compute_sessionmaker = db_utils.get_compute_sessionmaker(
            mode=db_utils.ConnectionMode.write
        )
        with compute_sessionmaker() as compute_session:
            job = cads_broker.database.create_request(
                session=compute_session,
                request_uid=job_id,
                origin=request_origin,
                user_uid=user_uid,
                process_id=process_id,
                portal=dataset.portal,
                qos_tags=dataset.qos_tags,
                metadata={"costs": costs},
                **job_kwargs,
            )
        dataset_messages = [
            models.DatasetMessage(
                date=message.date,
                severity=message.severity,
                content=message.content,
            )
            for message in dataset.messages
        ]
        status_info = utils.make_status_info(
            job, dataset_metadata={"messages": dataset_messages}
        )
        return status_info

    def get_jobs(
        self,
        processID: list[str] | None = fastapi.Query(None),
        status: (
            list[ogc_api_processes_fastapi.models.StatusCode] | None
        ) = fastapi.Query(None),
        limit: int | None = fastapi.Query(10, ge=1, le=10000),
        sortby: utils.JobSortCriterion | None = fastapi.Query(
            utils.JobSortCriterion.created_at_desc
        ),
        cursor: str | None = fastapi.Query(None, include_in_schema=False),
        back: bool | None = fastapi.Query(None, include_in_schema=False),
        auth_header: tuple[str, str] = fastapi.Depends(auth.get_auth_header),
        portal_header: str | None = fastapi.Header(
            None, alias=config.PORTAL_HEADER_NAME
        ),
    ) -> models.JobList:
        """Implement OGC API - Processes `GET /jobs` endpoint.

        Get the list of submitted jobs, alongside information on their status.

        Parameters
        ----------
        processID : list[str] | None, optional
            If specified, only jobs that have a value for the processID property
            matching one of the specified values shall be included in the response.
        status : list[ogc_api_processes_fastapi.models.StatusCode] | None, optional
            If specified, only jobs that have a value for the status property matching
            one of the specified values of shall be included in the response.
        limit : int | None, optional
            Specifies the number of jobs to be included in the response.
        sortby : utils.JobSortCriterion | None, optional
            Specifies the sorting criterion for results. By default results are sorted
            by the job's creation date in descending order.
        cursor : str | None, optional
            Hash string representing the reference to a particular job, used for pagination.
        back : bool | None, optional
            Specifies in which sense the list of processes should be traversed, used for pagination.
        auth_header : tuple[str, str], optional
            Authorization header

        Returns
        -------
        models.JobList
            List of jobs status information.
        """
        user_uid, _ = auth.authenticate_user(auth_header, portal_header)
        portals = (
            [p.strip() for p in portal_header.split(",")] if portal_header else None
        )
        job_filters = {
            "process_id": processID,
            "status": status,
            "user_uid": [user_uid],
            "portal": portals,
        }
        sort_key, sort_dir = utils.parse_sortby(sortby.name)
        statement = sqlalchemy.select(self.job_table)
        statement = utils.apply_job_filters(statement, self.job_table, job_filters)
        if cursor:
            statement = utils.apply_bookmark(
                statement,
                self.job_table,
                cursor,
                back,
                sort_key,
                sort_dir,
            )
        statement = utils.apply_sorting(
            statement, self.job_table, back, sort_key, sort_dir
        )
        statement = utils.apply_limit(statement, limit)
        compute_sessionmaker = db_utils.get_compute_sessionmaker(
            mode=db_utils.ConnectionMode.read
        )
        with compute_sessionmaker() as compute_session:
            jobs_count = cads_broker.database.count_requests(
                session=compute_session,
                **job_filters,
            )
            job_entries = compute_session.scalars(statement).all()
            if back:
                job_entries = reversed(job_entries)
            jobs = []
            catalogue_sessionmaker = db_utils.get_catalogue_sessionmaker(
                db_utils.ConnectionMode.read
            )
            for job in job_entries:
                with catalogue_sessionmaker() as catalogue_session:
                    try:
                        (dataset_title,) = utils.get_resource_properties(
                            resource_id=job.process_id,
                            properties="title",
                            table=self.process_table,
                            session=catalogue_session,
                        )
                    except ogc_api_processes_fastapi.exceptions.NoSuchProcess:
                        dataset_title = config.ensure_settings().missing_dataset_title
                results = utils.parse_results_from_broker_db(
                    job, session=compute_session
                )
                jobs.append(
                    utils.make_status_info(
                        job=job,
                        results=results,
                        dataset_metadata={"title": dataset_title},
                        qos={
                            "status": cads_broker.database.get_qos_status_from_request(
                                job
                            )
                        },
                    )
                )
        job_list = models.JobList(
            jobs=jobs,
            links=[ogc_api_processes_fastapi.models.Link(href="")],
            metadata=models.JobListMetadata(totalCount=jobs_count),
        )
        pagination_query_params = utils.make_pagination_query_params(
            jobs, sort_key=sortby.lstrip("-")
        )
        job_list._pagination_query_params = pagination_query_params

        return job_list

    def get_job(
        self,
        job_id: str = fastapi.Path(...),
        auth_header: tuple[str, str] = fastapi.Depends(auth.get_auth_header),
        portal_header: str | None = fastapi.Header(
            None, alias=config.PORTAL_HEADER_NAME
        ),
        qos: bool = fastapi.Query(False),
        request: bool = fastapi.Query(False),
        log: bool = fastapi.Query(False),
        log_start_time: datetime.datetime | None = fastapi.Query(
            None, alias="logStartTime"
        ),
    ) -> models.StatusInfo:
        """Implement OGC API - Processes `GET /jobs/{job_id}` endpoint.

        Get status information for the job identifed by `job_id`.

        Parameters
        ----------
        job_id : str
            Job identifer.
        auth_header : tuple[str, str], optional
            Authorization header
        portal_header : str | None, optional
            Portal header
        qos : bool, optional
            Whether to include job qos info in the response
        request : bool, optional
            Whether to include the request in the response
        log : bool, optional
            Whether to include the job's log in the response
        log_start_time: datetime.datetime, optional
            Datetime of the first log message to be returned

        Returns
        -------
        models.StatusInfo
            Job status information.
        """
        user_uid, _ = auth.authenticate_user(auth_header, portal_header)
        portals = (
            [p.strip() for p in portal_header.split(",")] if portal_header else None
        )
        try:
            compute_sessionmaker = db_utils.get_compute_sessionmaker(
                mode=db_utils.ConnectionMode.read
            )
            with compute_sessionmaker() as compute_session:
                job = utils.get_job_from_broker_db(
                    job_id=job_id, session=compute_session
                )
                if qos:
                    job_qos_info = {
                        **utils.get_job_qos_info(job, compute_session),
                        "status": cads_broker.database.get_qos_status_from_request(job),
                    }
                # These lines are inside the session context because the related fields
                # are lazy loaded
                if log:
                    job_log = utils.get_job_events(
                        job,
                        compute_session,
                        "user_visible_log",
                        log_start_time,
                    )
        except ogc_api_processes_fastapi.exceptions.NoSuchJob:
            compute_sessionmaker = db_utils.get_compute_sessionmaker(
                mode=db_utils.ConnectionMode.write
            )
            with compute_sessionmaker() as compute_session:
                job = utils.get_job_from_broker_db(
                    job_id=job_id, session=compute_session
                )
                if qos:
                    job_qos_info = {
                        **utils.get_job_qos_info(job, compute_session),
                        "status": cads_broker.database.get_qos_status_from_request(job),
                    }
                # These lines are inside the session context because the related fields
                # are lazy loaded
                if log:
                    job_log = utils.get_job_events(
                        job,
                        compute_session,
                        "user_visible_log",
                        log_start_time,
                    )
        if job.portal not in portals:
            raise ogc_api_processes_fastapi.exceptions.NoSuchJob(
                detail=f"job {job_id} not found"
            )
        auth.verify_permission(user_uid, job)
        kwargs = {}
        if request:
            request_ids = job.request_body["request"]
            catalogue_sessionmaker = db_utils.get_catalogue_sessionmaker(
                db_utils.ConnectionMode.read
            )
            with catalogue_sessionmaker() as catalogue_session:
                (form_data,) = utils.get_resource_properties(
                    resource_id=job.process_id,
                    properties="form_data",
                    table=self.process_data_table,
                    session=catalogue_session,
                )
            kwargs["request"] = {
                "ids": request_ids,
                "labels": translators.translate_request_ids_into_labels(
                    request_ids, form_data
                ),
            }
        if log:
            kwargs["log"] = [
                (message[0].isoformat(), message[1]) for message in job_log
            ]
        if qos:
            kwargs["qos"] = {
                **job_qos_info,
            }
        status_info = utils.make_status_info(job=job, **kwargs)
        return status_info

    def get_job_results(
        self,
        job_id: str = fastapi.Path(...),
        auth_header: tuple[str, str] = fastapi.Depends(auth.get_auth_header),
        portal_header: str | None = fastapi.Header(
            None, alias=config.PORTAL_HEADER_NAME
        ),
    ) -> ogc_api_processes_fastapi.models.Results:
        """Implement OGC API - Processes `GET /jobs/{job_id}/results` endpoint.

        Get results for the job identifed by `job_id`.

        Parameters
        ----------
        job_id : str
            Identifier of the job.
        auth_header : tuple[str, str], optional
            Authorization header

        Returns
        -------
        ogc_api_processes_fastapi.models.Results
            Job results.
        """
        structlog.contextvars.bind_contextvars(job_id=job_id)
        user_uid, _ = auth.authenticate_user(auth_header, portal_header)
        structlog.contextvars.bind_contextvars(user_id=user_uid)
        try:
            compute_sessionmaker = db_utils.get_compute_sessionmaker(
                mode=db_utils.ConnectionMode.read
            )
            with compute_sessionmaker() as compute_session:
                job = utils.get_job_from_broker_db(
                    job_id=job_id, session=compute_session
                )
                results = utils.get_results_from_job(job=job, session=compute_session)
            auth.verify_permission(user_uid, job)
        except (
            ogc_api_processes_fastapi.exceptions.NoSuchJob,
            ogc_api_processes_fastapi.exceptions.ResultsNotReady,
        ):
            compute_sessionmaker = db_utils.get_compute_sessionmaker(
                mode=db_utils.ConnectionMode.write
            )
            with compute_sessionmaker() as compute_session:
                job = utils.get_job_from_broker_db(
                    job_id=job_id, session=compute_session
                )
                results = utils.get_results_from_job(job=job, session=compute_session)
            auth.verify_permission(user_uid, job)
        handle_download_metrics(job.process_id, results)
        return results

    def delete_job(
        self,
        job_id: str = fastapi.Path(...),
        auth_header: tuple[str, str] = fastapi.Depends(auth.get_auth_header),
        portal_header: str | None = fastapi.Header(
            None, alias=config.PORTAL_HEADER_NAME
        ),
    ) -> ogc_api_processes_fastapi.models.StatusInfo:
        """Implement OGC API - Processes `DELETE /jobs/{job_id}` endpoint.

        Dismiss the job identifed by `job_id`.

        Parameters
        ----------
        job_id : str
            Identifier of the job.
        auth_header : tuple[str, str], optional
            Authorization header.

        Returns
        -------
        ogc_api_processes_fastapi.models.StatusInfo
            Job status information
        """
        structlog.contextvars.bind_contextvars(job_id=job_id)
        user_uid, _ = auth.authenticate_user(auth_header, portal_header)
        structlog.contextvars.bind_contextvars(user_id=user_uid)
        compute_sessionmaker = db_utils.get_compute_sessionmaker(
            mode=db_utils.ConnectionMode.write
        )
        with compute_sessionmaker() as compute_session:
            job = utils.get_job_from_broker_db(job_id=job_id, session=compute_session)
            auth.verify_permission(user_uid, job)
            job = cads_broker.database.set_dismissed_request(
                request_uid=job_id, session=compute_session
            )
            job = utils.dictify_job(job)
        status_info = utils.make_status_info(job)
        return status_info<|MERGE_RESOLUTION|>--- conflicted
+++ resolved
@@ -232,11 +232,7 @@
                 cads_adaptors.exceptions.InvalidRequest,
             ) as exc:
                 raise exceptions.InvalidRequest(detail=str(exc)) from exc
-<<<<<<< HEAD
-        auth.verify_cost(request_inputs, adaptor_properties, request_origin)
-=======
-        costs = auth.verify_cost(request_inputs, adaptor_properties)
->>>>>>> 96d4307f
+        costs = auth.verify_cost(request_inputs, adaptor_properties, request_origin)
         licences = adaptor.get_licences(request_inputs)
         auth.validate_licences(accepted_licences, licences)
         job_id = str(uuid.uuid4())
