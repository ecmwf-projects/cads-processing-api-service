# type: ignore

"""CADS Processing client, implementing the OGC API Processes standard."""

# Copyright 2022, European Union.

# Licensed under the Apache License, Version 2.0 (the "License");
# you may not use this file except in compliance with the License.
# You may obtain a copy of the License at

#     http://www.apache.org/licenses/LICENSE-2.0

# Unless required by applicable law or agreed to in writing, software
# distributed under the License is distributed on an "AS IS" BASIS,
# WITHOUT WARRANTIES OR CONDITIONS OF ANY KIND, either express or implied.
# See the License for the specific language governing permissions and
# limitations under the License

import base64
import enum
import logging
import urllib.parse
from typing import Any, Callable, Optional, Type

import attrs
import cacholote.extra_encoders
import cads_broker.database
import cads_catalogue.config
import cads_catalogue.database
import fastapi
import fastapi_utils.session
import ogc_api_processes_fastapi
import ogc_api_processes_fastapi.clients
import ogc_api_processes_fastapi.exceptions
import ogc_api_processes_fastapi.models
import requests
import sqlalchemy
import sqlalchemy.orm
import sqlalchemy.orm.attributes
import sqlalchemy.orm.decl_api
import sqlalchemy.orm.exc
import sqlalchemy.sql.selectable

from . import adaptors, config, exceptions, models, serializers

logger = logging.getLogger(__name__)


class ProcessSortCriterion(str, enum.Enum):
    resource_uid_asc: str = "id"
    resource_uid_desc: str = "-id"


class JobSortCriterion(str, enum.Enum):
    created_at_asc: str = "created"
    created_at_desc: str = "-created"


def lookup_resource_by_id(
    id: str,
    record: Type[cads_catalogue.database.BaseModel],
    session: sqlalchemy.orm.Session,
) -> cads_catalogue.database.Resource:

    try:
        row = session.query(record).filter(record.resource_uid == id).one()
    except sqlalchemy.orm.exc.NoResultFound:
        raise ogc_api_processes_fastapi.exceptions.NoSuchProcess()
    return row


def parse_sortby(sortby: str) -> tuple[str]:
    sort_params = sortby.split("_")
    sort_key = "_".join(sort_params[:-1])
    sort_dir = sort_params[-1]
    return (sort_key, sort_dir)


def apply_metadata_filters(
    statement: sqlalchemy.sql.selectable.Select,
    resource: cads_broker.database.SystemRequest,
    filters: dict[str, Optional[list[str]]],
) -> sqlalchemy.sql.selectable.Select:
    """Apply search filters to the running query.

    Parameters
    ----------
        statement: sqlalchemy.sql.selectable.Select
            select statement
        resource: cads_broker.database.SystemRequest
            sqlalchemy declarative base
        filters: dict[str, Optional[list[str]]],
            filters as key-value pairs


    Returns
    -------
        sqlalchemy.sql.selectable.Select
            updated select statement
    """
    for filter_key, filter_values in filters.items():
        if filter_values:
            statement = statement.where(
                (resource.request_metadata[filter_key].astext).in_(filter_values)
            )
    return statement


def apply_job_filters(
    statement: sqlalchemy.sql.selectable.Select,
    resource: cads_broker.database.SystemRequest,
    filters: dict[str, Optional[list[str]]],
) -> sqlalchemy.sql.selectable.Select:
    """Apply search filters related to the job status to the running query.

    Parameters
    ----------
        statement: sqlalchemy.sql.selectable.Select
            select statement
        resource: cads_broker.database.SystemRequest
            sqlalchemy declarative base
        filters: dict[str, Optional[list[str]]]
            filters as key-value pairs


    Returns
    -------
        sqlalchemy.sql.selectable.Select
            updated select statement
    """
    for filter_key, filter_values in filters.items():
        if filter_values:
            statement = statement.where(
                getattr(resource, filter_key).in_(filter_values)
            )
    return statement


def get_compare_and_sort_method_name(sort_dir: str, back: bool) -> dict[str, str]:
    if (sort_dir == "asc" and back) or (sort_dir == "desc" and not back):
        compare_method_name = "__lt__"
        sort_method_name = "desc"
    elif (sort_dir == "asc" and not back) or (sort_dir == "desc" and back):
        compare_method_name = "__gt__"
        sort_method_name = "asc"
    else:
        raise ValueError(
            f"sort_dir={sort_dir} and back={back} are not a valid combination"
        )
    compare_and_sort_method_name = {
        "compare_method_name": compare_method_name,
        "sort_method_name": sort_method_name,
    }
    return compare_and_sort_method_name


def decode_base64(encoded: str) -> str:
    encoded_bytes = encoded.encode("ascii")
    decoded_bytes = base64.b64decode(encoded_bytes)
    decoded_str = decoded_bytes.decode("ascii")
    return decoded_str


def encode_base64(decoded: str) -> str:
    decoded_bytes = decoded.encode("ascii")
    encoded_bytes = base64.b64encode(decoded_bytes)
    encoded_str = encoded_bytes.decode("ascii")
    return encoded_str


def apply_bookmark(
    statement: sqlalchemy.sql.selectable.Select,
    resource: sqlalchemy.orm.decl_api.DeclarativeMeta,
    cursor: Optional[str],
    back: Optional[str],
    sort_key: Optional[str],
    sort_dir: Optional[str],
) -> sqlalchemy.sql.selectable.Select:
    """Apply pagination bookmark to the running query.

    Parameters
    ----------
        statement: sqlalchemy.sql.selectable.Select
            select statement
        resource: sqlalchemy.orm.decl_api.DeclarativeMeta
            sqlalchemy declarative base
        cursor: Optional[str]
            bookmark cursor
        back: Optional[str]
            if True set bookmark for previous page, else set bookmark for next page
        sort_key: Optional[str]
            key for sorting results
        sort_dir: Optional[str]
            sorting direction

    Returns
    -------
        sqlalchemy.sql.selectable.Select
            updated select statement
    """
    resource_attribute: sqlalchemy.orm.attributes.InstrumentedAttribute = getattr(
        resource, sort_key
    )
    compare_method_name: str = get_compare_and_sort_method_name(sort_dir, back)[
        "compare_method_name"
    ]
    compare_method: Callable = getattr(resource_attribute, compare_method_name)
    bookmark_value: str = decode_base64(cursor)
    statement = statement.where(compare_method(bookmark_value))

    return statement


def apply_sorting(
    statement: sqlalchemy.sql.selectable.Select,
    resource: sqlalchemy.orm.decl_api.DeclarativeMeta,
    back: Optional[str],
    sort_key: Optional[str],
    sort_dir: Optional[str],
) -> sqlalchemy.sql.selectable.Select:
    """Apply sorting to the running query.

    Parameters
    ----------
        statement: sqlalchemy.sql.selectable.Select
            select statement
        resource: sqlalchemy.orm.decl_api.DeclarativeMeta
            sqlalchemy declarative base
        back: Optional[str]
            if True set bookmark for previous page, else set bookmark for next page
        sort_key: Optional[str]
            key for sorting results
        sort_dir: Optional[str]
            sorting direction

    Returns
    -------
        sqlalchemy.sql.selectable.Select
            updated select statement
    """
    resource_attribute: sqlalchemy.orm.attributes.InstrumentedAttribute = getattr(
        resource, sort_key
    )
    sort_method_name: str = get_compare_and_sort_method_name(sort_dir, back)[
        "sort_method_name"
    ]
    sort_method: Callable = getattr(resource_attribute, sort_method_name)
    statement = statement.order_by(sort_method())

    return statement


def apply_limit(
    statement: sqlalchemy.sql.selectable.Select,
    limit: Optional[int],
) -> sqlalchemy.sql.selectable.Select:
    """Apply limit to the running query.

    Parameters
    ----------
        statement: sqlalchemy.sql.selectable.Select
            select statement
        limit: Optional[int]
            requested number of results to be shown

    Returns
    -------
        sqlalchemy.sql.selectable.Select
            updated select statement
    """
    statement = statement.limit(limit)
    return statement


def make_cursor(
    entries: list[
        ogc_api_processes_fastapi.models.StatusInfo
        | ogc_api_processes_fastapi.models.ProcessSummary
    ],
    sort_key: str,
    page: str,
) -> str:
    if page not in ("next", "prev"):
        raise ValueError(f"page: {page} not valid")
    if page == "next":
        bookmark_element = entries[-1]
    else:
        bookmark_element = entries[0]
    cursor = encode_base64(str(getattr(bookmark_element, sort_key)))
    return cursor


def make_pagination_qs(
    entries: list[
        ogc_api_processes_fastapi.models.StatusInfo
        | ogc_api_processes_fastapi.models.ProcessSummary
    ],
    sort_key: str,
) -> ogc_api_processes_fastapi.models.PaginationQueryParameters:
    pagination_qs = ogc_api_processes_fastapi.models.PaginationQueryParameters(
        next={}, prev={}
    )
    if len(entries) != 0:
        cursor_next = make_cursor(entries, sort_key, "next")
        pagination_qs.next = {"cursor": cursor_next, "back": "False"}
        cursor_prev = make_cursor(entries, sort_key, "prev")
        pagination_qs.prev = {"cursor": cursor_prev, "back": "True"}
    return pagination_qs


def get_contextual_accepted_licences(
    execution_content: dict[str, Any]
) -> set[tuple[str, int]]:
    licences = execution_content.get("acceptedLicences")
    if not licences:
        licences = []
    accepted_licences = set(
        [(licence["id"], licence["revision"]) for licence in licences]
    )
    return accepted_licences


def get_stored_accepted_licences(auth_header: dict[str, str]) -> set[tuple[str, int]]:
    settings = config.ensure_settings()
    request_url = urllib.parse.urljoin(
        settings.internal_proxy_url,
        f"{settings.profiles_base_url}/account/licences",
    )
    response = requests.get(request_url, headers=auth_header)
    licences = response.json()["licences"]
    accepted_licences = set(
        [(licence["id"], licence["revision"]) for licence in licences]
    )
    return accepted_licences


def check_licences(
    required_licences: set[tuple[str, int]], accepted_licences: set[tuple[str, int]]
) -> set[tuple[str, int]]:
    missing_licences = required_licences - accepted_licences
    if not len(missing_licences) == 0:
        missing_licences_detail = [
            {"id": licence[0], "revision": licence[1]} for licence in missing_licences
        ]
        raise exceptions.PermissionDenied(
            title="required licences not accepted",
            detail=(
                "please accept the following licences to proceed: "
                f"{missing_licences_detail}"
            ),
        )
    return missing_licences


def validate_request(
    process_id: str,
    execution_content: dict[str, Any],
    auth_header: dict[str, str],
    session: sqlalchemy.orm.Session,
    process_table: Type[cads_catalogue.database.Resource],
) -> cads_catalogue.database.Resource:
    """Validate retrieve process execution request.

    Check if requested dataset exists and if execution content is valid.
    In case the check is successful, returns the resource (dataset)
    associated to the process request.

    Parameters
    ----------
    process_id : str
        Process ID
    execution_content: dict[str, Any]
        Content of the process execution request
    auth_header: dict[str, str]
        Authorization header sent with the request
    session : sqlalchemy.orm.Session
        SQLAlchemy ORM session
    process_table: Type[cads_catalogue.database.Resource]
        Resources table

    Returns
    -------
    cads_catalogue.database.BaseModel
        Resource (dataset) associated to the process request.
    """
    resource = lookup_resource_by_id(
        id=process_id, record=process_table, session=session
    )
    # TODO: reaneble this when issue regarding anonymous user is fixed
    """
    required_licences = set(
        (licence.licence_uid, licence.revision) for licence in resource.licences
    )
    contextual_accepted_licences = get_contextual_accepted_licences(execution_content)
    stored_accepted_licences = get_stored_accepted_licences(auth_header)
    accepted_licences = contextual_accepted_licences.union(stored_accepted_licences)
    check_licences(required_licences, accepted_licences)
    """

    return resource


def submit_job(
    user_id: int,
    process_id: str,
    execution_content: dict[str, Any],
    resource: cads_catalogue.database.Resource,
) -> ogc_api_processes_fastapi.models.StatusInfo:
    """Submit new job.

    Parameters
    ----------
    user_id: int,
        User identifier.
    process_id: str
        Process ID.
    execution_content: ogc_api_processes_fastapi.models.Execute
        Body of the process execution request.
    resource: cads_catalogue.database.Resource,
        Catalogue resource corresponding to the requested retrieve process.


    Returns
    -------
    ogc_api_processes_fastapi.models.StatusInfo
        Sumbitted job status info.
    """
    job_kwargs = adaptors.make_system_job_kwargs(
        process_id, execution_content, resource
    )
    job = cads_broker.database.create_request(
        user_id=user_id,
        process_id=process_id,
        **job_kwargs,
    )

    status_info = ogc_api_processes_fastapi.models.StatusInfo(
        processID=job["process_id"],
        type="process",
        jobID=job["request_uid"],
        status=job["status"],
        created=job["created_at"],
        started=job["started_at"],
        finished=job["finished_at"],
        updated=job["updated_at"],
    )

    return status_info


def check_token(
    pat: Optional[str] = None, jwt: Optional[str] = None
) -> tuple[str, dict[str, str]]:
    print(pat)
    if pat:
        verification_endpoint = "/account/verification/pat"
        auth_header = {"PRIVATE-TOKEN": pat}
    elif jwt:
        verification_endpoint = "/account/verification/oidc"
        auth_header = {"Authorization": jwt}
    else:
        raise exceptions.PermissionDenied(
            status_code=fastapi.status.HTTP_401_UNAUTHORIZED,
            detail="Authentication required",
        )
    return (verification_endpoint, auth_header)


def validate_token(
    pat: Optional[str] = fastapi.Header(
        None, description="Personal Access Token", alias="PRIVATE-TOKEN"
    ),
    jwt: Optional[str] = fastapi.Header(
        None, description="JSON Web Token", alias="Authorization"
    ),
) -> dict[str, str]:
    verification_endpoint, auth_header = check_token(pat=pat, jwt=jwt)
    settings = config.ensure_settings()
    request_url = urllib.parse.urljoin(
        settings.internal_proxy_url,
        f"{settings.profiles_base_url}{verification_endpoint}",
    )
    response = requests.post(request_url, headers=auth_header)
    if response.status_code == fastapi.status.HTTP_401_UNAUTHORIZED:
        raise exceptions.PermissionDenied(
            status_code=response.status_code, detail=response.json()["detail"]
        )
    user = response.json()
    user["auth_header"] = auth_header
    return user


def get_job_from_broker_db(job_id: str) -> cads_broker.database.SystemRequest:
    try:
        job = cads_broker.database.get_request(request_uid=job_id)
    except (
        sqlalchemy.exc.StatementError,
        sqlalchemy.orm.exc.NoResultFound,
    ):
        raise ogc_api_processes_fastapi.exceptions.NoSuchJob(
            f"Can't find the job {job_id}."
        )
    return job


def verify_permission(
    user: dict[str, str], job: cads_broker.database.SystemRequest
) -> None:
    user_id = user.get("id", None)
    if job.request_metadata["user_id"] != user_id:
        raise exceptions.PermissionDenied(detail="Operation not permitted")


@attrs.define
class DatabaseClient(ogc_api_processes_fastapi.clients.BaseClient):
    """Database implementation of the OGC API - Processes endpoints.

    Attributes
    ----------
    process_table: Type[cads_catalogue.database.Resource]
        Processes record/table.
    """

    process_table: Type[cads_catalogue.database.Resource] = attrs.field(
        default=cads_catalogue.database.Resource
    )
    job_table: Type[cads_broker.database.SystemRequest] = attrs.field(
        default=cads_broker.database.SystemRequest
    )

    @property
    def reader(self) -> fastapi_utils.session.FastAPISessionMaker:
        """Return the reader for the catalogue database."""
        connection_string = cads_catalogue.config.ensure_settings().connection_string
        sql_session_reader = fastapi_utils.session.FastAPISessionMaker(
            connection_string
        )
        return sql_session_reader

    def get_processes(
        self,
        limit: Optional[int] = fastapi.Query(10, ge=1, le=10000),
        sortby: Optional[ProcessSortCriterion] = fastapi.Query(
            ProcessSortCriterion.resource_uid_asc
        ),
        cursor: Optional[str] = fastapi.Query(None, include_in_schema=False),
        back: Optional[bool] = fastapi.Query(None, include_in_schema=False),
    ) -> ogc_api_processes_fastapi.models.ProcessList:
        """Implement OGC API - Processes `GET /processes` endpoint.

        Get the list of available processes.

        Parameters
        ----------
        limit : Optional[int]
            Number of processes summaries to be returned.
        sortby: Optional[ProcessSortCriterion]
            Sorting criterion for request's results.
        cursor: Optional[str]
            Hash string used for pagination.
        back: Optional[bool]
            Boolean parameter used for pagination.

        Returns
        -------
        ogc_api_processes_fastapi.models.ProcessList
            List of available processes.
        """
        with self.reader.context_session() as session:
            statement = sqlalchemy.select(self.process_table)
            sort_key, sort_dir = parse_sortby(sortby.name)
            if cursor:
                statement = apply_bookmark(
                    statement, self.process_table, cursor, back, sort_key, sort_dir
                )
            statement = apply_sorting(
                statement, self.process_table, back, sort_key, sort_dir
            )
            statement = apply_limit(statement, limit)
            processes_entries = session.scalars(statement).all()
            processes = [
                serializers.serialize_process_summary(process)
                for process in processes_entries
            ]
        if back:
            processes = list(reversed(processes))
<<<<<<< HEAD
        process_list = ogc_api_processes_fastapi.models.ProcessList(processes=processes)
        pagination_qs = make_pagination_qs(processes, sort_key=sort_key)
=======
        process_list = ogc_api_processes_fastapi.responses.ProcessList(
            processes=processes
        )
        pagination_qs = make_pagination_qs(processes, sort_key=sortby.lstrip("-"))
>>>>>>> a853fb30
        process_list._pagination_qs = pagination_qs

        return process_list

    def get_process(
        self,
        process_id: str = fastapi.Path(...),
    ) -> ogc_api_processes_fastapi.models.ProcessDescription:
        """Implement OGC API - Processes `GET /processes/{process_id}` endpoint.

        Get the description of the process identified by `process_id`.

        Parameters
        ----------
        process_id : str
            Process identifier.

        Returns
        -------
        ogc_api_processes_fastapi.models.ProcessDescription
            Process description.

        Raises
        ------
        ogc_api_processes_fastapi.exceptions.NoSuchProcess
            If the process `process_id` is not found.
        """
        with self.reader.context_session() as session:
            resource = lookup_resource_by_id(
                id=process_id, record=self.process_table, session=session
            )
            process_description = serializers.serialize_process_description(resource)
            process_description.outputs = {
                "asset": ogc_api_processes_fastapi.models.OutputDescription(
                    title="Asset",
                    description="Downloadable asset description",
                    schema_=ogc_api_processes_fastapi.models.SchemaItem(
                        type="object",
                        properties={
<<<<<<< HEAD
                            "value": ogc_api_processes_fastapi.models.SchemaItem(
                                type="object",
                                properties={
                                    "type": ogc_api_processes_fastapi.models.SchemaItem(
                                        type="string"
                                    ),
                                    "href": ogc_api_processes_fastapi.models.SchemaItem(
                                        type="string"
                                    ),
                                    "file:checksum": ogc_api_processes_fastapi.models.SchemaItem(
                                        type="integer"
                                    ),
                                    "file:size": ogc_api_processes_fastapi.models.SchemaItem(
                                        type="integer"
                                    ),
                                    "file:local_path": ogc_api_processes_fastapi.models.SchemaItem(
                                        type="string"
                                    ),
                                    "tmp:storage_option": ogc_api_processes_fastapi.models.SchemaItem(
                                        type="object"
                                    ),
                                    "tmp:open_kwargs": ogc_api_processes_fastapi.models.SchemaItem(
                                        type="object"
                                    ),
                                },
                            ),
=======
                            "value": cacholote.extra_encoders.FileInfoModel.schema()
>>>>>>> a853fb30
                        },
                    ),
                ),
            }

        return process_description

    def post_process_execution(
        self,
        process_id: str = fastapi.Path(...),
        execution_content: models.Execute = fastapi.Body(...),
        user: dict[str, str] = fastapi.Depends(validate_token),
    ) -> ogc_api_processes_fastapi.models.StatusInfo:
        """Implement OGC API - Processes `POST /processes/{process_id}/execution` endpoint.

        Request execution of the process identified by `process_id`.

        Parameters
        ----------
        process_id : str
            Process identifier.
        execution_content : models.Execute
            Process execution details (e.g. inputs).
        user: dict[str, str]
            Authenticated user credentials.

        Returns
        -------
        ogc_api_processes_fastapi.models.StatusInfo
            Information on the status of the job.

        Raises
        ------
        ogc_api_processes_fastapi.exceptions.NoSuchProcess
            If the process `process_id` is not found.
        """
        user_id = user.get("id", None)
        execution_content = execution_content.dict()
        logger.info(
            "post_process_execution",
            {
                "structured_data": {
                    "user_id": user_id,
                    "process_id": process_id,
                    **execution_content,
                }
            },
        )
        with self.reader.context_session() as session:
            resource = validate_request(
                process_id,
                execution_content,
                user.get("auth_header", None),
                session,
                self.process_table,
            )
            status_info = submit_job(user_id, process_id, execution_content, resource)
        return status_info

    def get_jobs(
        self,
        processID: Optional[list[str]] = fastapi.Query(None),
        status: Optional[list[str]] = fastapi.Query(None),
        limit: Optional[int] = fastapi.Query(10, ge=1, le=10000),
        sortby: Optional[JobSortCriterion] = fastapi.Query(
            JobSortCriterion.created_at_desc
        ),
        cursor: Optional[str] = fastapi.Query(None, include_in_schema=False),
        back: Optional[bool] = fastapi.Query(None, include_in_schema=False),
        user: dict[str, str] = fastapi.Depends(validate_token),
    ) -> ogc_api_processes_fastapi.models.JobList:
        """Implement OGC API - Processes `GET /jobs` endpoint.

        Get jobs' status information list.

        Parameters
        ----------
        processID: Optional[List[str]]
            If the parameter is specified with the operation, only jobs that have a value for
            the processID property that matches one of the values specified for the processID
            parameter shall be included in the response.
        status: Optional[List[str]]
            If the parameter is specified with the operation, only jobs that have a value for
            the status property that matches one of the specified values of the status parameter
            shall be included in the response.
        limit: Optional[int]
            The response shall not contain more jobs than specified by the optional ``limit``
            parameter.
        sortby: Optional[JobSortCriterion]
            Sorting criterion for request's results.
        cursor: Optional[str] = fastapi.Query(None)
            Hash string used for pagination.
        back: Optional[bool] = fastapi.Query(None),
            Boolean parameter used for pagination.
        user: dict[str, str]
            Authenticated user credentials.

        Returns
        -------
        ogc_api_processes_fastapi.models.JobList
            Information on the status of the job.
        """
        session_obj = cads_broker.database.ensure_session_obj(None)
        user_id = user.get("id", None)
        metadata_filters = {"user_id": [str(user_id)] if user_id else []}
        job_filters = {"process_id": processID, "status": status}
        sort_key, sort_dir = parse_sortby(sortby.name)
        with session_obj() as session:
            statement = sqlalchemy.select(self.job_table)
            statement = apply_metadata_filters(
                statement, self.job_table, metadata_filters
            )
            statement = apply_job_filters(statement, self.job_table, job_filters)
            if cursor:
                statement = apply_bookmark(
                    statement,
                    self.job_table,
                    cursor,
                    back,
                    sort_key,
                    sort_dir,
                )
            statement = apply_sorting(
                statement, self.job_table, back, sort_key, sort_dir
            )
            statement = apply_limit(statement, limit)
            job_entries = session.scalars(statement).all()
        if back:
            job_entries = reversed(job_entries)
        jobs = [
            ogc_api_processes_fastapi.models.StatusInfo(
                type="process",
                jobID=job.request_uid,
                processID=job.process_id,
                status=job.status,
                created=job.created_at,
                started=job.started_at,
                finished=job.finished_at,
                updated=job.updated_at,
            )
            for job in job_entries
        ]
<<<<<<< HEAD
        job_list = ogc_api_processes_fastapi.models.JobList(jobs=jobs)
        pagination_qs = make_pagination_qs(jobs, sort_key=sort_key)
=======
        job_list = ogc_api_processes_fastapi.responses.JobList(jobs=jobs)
        pagination_qs = make_pagination_qs(jobs, sort_key=sortby.lstrip("-"))
>>>>>>> a853fb30
        job_list._pagination_qs = pagination_qs

        return job_list

    def get_job(
        self,
        job_id: str = fastapi.Path(...),
        user: dict[str, str] = fastapi.Depends(validate_token),
    ) -> ogc_api_processes_fastapi.models.StatusInfo:
        """Implement OGC API - Processes `GET /jobs/{job_id}` endpoint.

        Get status information for the job identifed by `job_id`.

        Parameters
        ----------
        job_id : str
            Identifier of the job.
        user: dict[str, str]
            Authenticated user credentials.

        Returns
        -------
        ogc_api_processes_fastapi.models.StatusInfo
            Information on the status of the job.

        Raises
        ------
        ogc_api_processes_fastapi.exceptions.NoSuchJob
            If the job `job_id` is not found.
        """
        job = get_job_from_broker_db(job_id=job_id)
        verify_permission(user, job)
        status_info = ogc_api_processes_fastapi.models.StatusInfo(
            processID=job.process_id,
            type="process",
            jobID=job.request_uid,
            status=job.status,
            created=job.created_at,
            started=job.started_at,
            finished=job.finished_at,
            updated=job.updated_at,
        )
        return status_info

    def get_job_results(
        self,
        job_id: str = fastapi.Path(...),
        user: dict[str, str] = fastapi.Depends(validate_token),
    ) -> ogc_api_processes_fastapi.models.Results:
        """Implement OGC API - Processes `GET /jobs/{job_id}/results` endpoint.

        Get results for the job identifed by `job_id`.

        Parameters
        ----------
        job_id : str
            Identifier of the job.
        user: dict[str, str]
            Authenticated user credentials.

        Returns
        -------
        ogc_api_processes_fastapi.models.Results
            Job results.

        Raises
        ------
        ogc_api_processes_fastapi.exceptions.NoSuchJob
            If the job `job_id` is not found.
        ogc_api_processes_fastapi.exceptions.ResultsNotReady
            If job `job_id` results are not yet ready.
        ogc_api_processes_fastapi.exceptions.JobResultsFailed
            If job `job_id` results preparation failed.
        """
        job = get_job_from_broker_db(job_id=job_id)
        verify_permission(user, job)
        if job.status == "successful":
            asset_value = cads_broker.database.get_request_result(
                request_uid=job.request_uid
            )["args"][0]
            return {"asset": {"value": asset_value}}
        elif job.status == "failed":
            raise ogc_api_processes_fastapi.exceptions.JobResultsFailed(
                type="RuntimeError",
                detail=job.response_traceback,
                status_code=fastapi.status.HTTP_400_BAD_REQUEST,
            )
        elif job.status in ("accepted", "running"):
            raise ogc_api_processes_fastapi.exceptions.ResultsNotReady(
                f"Status of {job_id} is {job.status}."
            )

    def delete_job(
        self,
        job_id: str = fastapi.Path(...),
        user: dict[str, str] = fastapi.Depends(validate_token),
    ) -> ogc_api_processes_fastapi.models.StatusInfo:
        """Implement OGC API - Processes `DELETE /jobs/{job_id}` endpoint.

        Dismiss the job identifed by `job_id`.

        Parameters
        ----------
        job_id : str
            Identifier of the job.
        user: dict[str, str]
            Authenticated user credentials.

        Returns
        -------
        ogc_api_processes_fastapi.models.StatusInfo
            Information on the status of the job.

        Raises
        ------
        ogc_api_processes_fastapi.exceptions.NoSuchJob
            If the job `job_id` is not found.
        """
        job = get_job_from_broker_db(job_id=job_id)
        verify_permission(user, job)
        job = cads_broker.database.delete_request(request_uid=job_id)
        status_info = ogc_api_processes_fastapi.models.StatusInfo(
            processID=job.process_id,
            type="process",
            jobID=job.request_uid,
            status=job.status,
            created=job.created_at,
            started=job.started_at,
            finished=job.finished_at,
            updated=job.updated_at,
        )
        return status_info<|MERGE_RESOLUTION|>--- conflicted
+++ resolved
@@ -584,15 +584,8 @@
             ]
         if back:
             processes = list(reversed(processes))
-<<<<<<< HEAD
         process_list = ogc_api_processes_fastapi.models.ProcessList(processes=processes)
-        pagination_qs = make_pagination_qs(processes, sort_key=sort_key)
-=======
-        process_list = ogc_api_processes_fastapi.responses.ProcessList(
-            processes=processes
-        )
         pagination_qs = make_pagination_qs(processes, sort_key=sortby.lstrip("-"))
->>>>>>> a853fb30
         process_list._pagination_qs = pagination_qs
 
         return process_list
@@ -632,36 +625,7 @@
                     schema_=ogc_api_processes_fastapi.models.SchemaItem(
                         type="object",
                         properties={
-<<<<<<< HEAD
-                            "value": ogc_api_processes_fastapi.models.SchemaItem(
-                                type="object",
-                                properties={
-                                    "type": ogc_api_processes_fastapi.models.SchemaItem(
-                                        type="string"
-                                    ),
-                                    "href": ogc_api_processes_fastapi.models.SchemaItem(
-                                        type="string"
-                                    ),
-                                    "file:checksum": ogc_api_processes_fastapi.models.SchemaItem(
-                                        type="integer"
-                                    ),
-                                    "file:size": ogc_api_processes_fastapi.models.SchemaItem(
-                                        type="integer"
-                                    ),
-                                    "file:local_path": ogc_api_processes_fastapi.models.SchemaItem(
-                                        type="string"
-                                    ),
-                                    "tmp:storage_option": ogc_api_processes_fastapi.models.SchemaItem(
-                                        type="object"
-                                    ),
-                                    "tmp:open_kwargs": ogc_api_processes_fastapi.models.SchemaItem(
-                                        type="object"
-                                    ),
-                                },
-                            ),
-=======
                             "value": cacholote.extra_encoders.FileInfoModel.schema()
->>>>>>> a853fb30
                         },
                     ),
                 ),
@@ -804,13 +768,8 @@
             )
             for job in job_entries
         ]
-<<<<<<< HEAD
         job_list = ogc_api_processes_fastapi.models.JobList(jobs=jobs)
-        pagination_qs = make_pagination_qs(jobs, sort_key=sort_key)
-=======
-        job_list = ogc_api_processes_fastapi.responses.JobList(jobs=jobs)
         pagination_qs = make_pagination_qs(jobs, sort_key=sortby.lstrip("-"))
->>>>>>> a853fb30
         job_list._pagination_qs = pagination_qs
 
         return job_list
