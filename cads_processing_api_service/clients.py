--- conflicted
+++ resolved
@@ -295,18 +295,14 @@
         compute_sessionmaker = db_utils.get_compute_sessionmaker(
             mode=db_utils.ConnectionMode.read
         )
-<<<<<<< HEAD
-=======
-        catalogue_sessionmaker = db_utils.get_catalogue_sessionmaker(
-            db_utils.ConnectionMode.read
-        )
->>>>>>> a036d5e0
         with compute_sessionmaker() as compute_session:
             job_entries = compute_session.scalars(statement).all()
         if back:
             job_entries = reversed(job_entries)
         jobs = []
-        catalogue_sessionmaker = db_utils.get_catalogue_sessionmaker()
+        catalogue_sessionmaker = db_utils.get_catalogue_sessionmaker(
+            db_utils.ConnectionMode.read
+        )
         for job in job_entries:
             with catalogue_sessionmaker() as catalogue_session:
                 dataset_metadata = utils.lookup_resource_by_id(
@@ -391,15 +387,10 @@
         auth.verify_permission(user_uid, job)
         kwargs = {}
         if request:
-<<<<<<< HEAD
             request_ids = job.request_body["request"]
-            catalogue_sessionmaker = db_utils.get_catalogue_sessionmaker()
-=======
-            request_ids = job["request_body"]["request"]
             catalogue_sessionmaker = db_utils.get_catalogue_sessionmaker(
                 db_utils.ConnectionMode.read
             )
->>>>>>> a036d5e0
             with catalogue_sessionmaker() as catalogue_session:
                 resource: cads_catalogue.Resource = utils.lookup_resource_by_id(
                     id=job.process_id,
