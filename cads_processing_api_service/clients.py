--- conflicted
+++ resolved
@@ -40,11 +40,7 @@
 import sqlalchemy.orm.exc
 import sqlalchemy.sql.selectable
 
-<<<<<<< HEAD
-from . import adaptors, config, exceptions, serializers
-=======
-from . import adaptors, serializers
->>>>>>> 6f178062
+from . import adaptors, config, serializers
 
 logger = logging.getLogger(__name__)
 
