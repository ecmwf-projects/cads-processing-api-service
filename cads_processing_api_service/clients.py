# type: ignore

"""CADS Processing client, implementing the OGC API Processes standard."""

# Copyright 2022, European Union.

# Licensed under the Apache License, Version 2.0 (the "License");
# you may not use this file except in compliance with the License.
# You may obtain a copy of the License at

#     http://www.apache.org/licenses/LICENSE-2.0

# Unless required by applicable law or agreed to in writing, software
# distributed under the License is distributed on an "AS IS" BASIS,
# WITHOUT WARRANTIES OR CONDITIONS OF ANY KIND, either express or implied.
# See the License for the specific language governing permissions and
# limitations under the License

import uuid

import attrs
import cacholote.extra_encoders
import cads_broker.database
import cads_catalogue.config
import cads_catalogue.database
import fastapi
import ogc_api_processes_fastapi
import ogc_api_processes_fastapi.clients
import ogc_api_processes_fastapi.exceptions
import ogc_api_processes_fastapi.models
import sqlalchemy
import sqlalchemy.orm
import sqlalchemy.orm.attributes
import sqlalchemy.orm.decl_api
import sqlalchemy.orm.exc
import sqlalchemy.sql.selectable
import structlog

from . import adaptors, auth, config, db_utils, models, serializers, translators, utils
from .metrics import handle_download_metrics

logger: structlog.stdlib.BoundLogger = structlog.get_logger(__name__)


@attrs.define
class DatabaseClient(ogc_api_processes_fastapi.clients.BaseClient):
    """Database implementation of the OGC API - Processes endpoints.

    Attributes
    ----------
    process_table: type[cads_catalogue.database.Resource]
        Process record/table.
    job_table: type[cads_broker.database.SystemRequest]
        Job record/table.
    """

    process_table: type[cads_catalogue.database.Resource] = attrs.field(
        default=cads_catalogue.database.Resource
    )
    job_table: type[cads_broker.database.SystemRequest] = attrs.field(
        default=cads_broker.database.SystemRequest
    )

    def get_processes(
        self,
        limit: int | None = fastapi.Query(10, ge=1, le=10000),
        sortby: utils.ProcessSortCriterion
        | None = fastapi.Query(utils.ProcessSortCriterion.resource_uid_asc),
        cursor: str | None = fastapi.Query(None, include_in_schema=False),
        back: bool | None = fastapi.Query(None, include_in_schema=False),
    ) -> ogc_api_processes_fastapi.models.ProcessList:
        """Implement OGC API - Processes `GET /processes` endpoint.

        Get the list of available processes' summaries.

        Parameters
        ----------
        limit : int | None, optional
            Specifies the number of process summaries to be included in the response.
        sortby : utils.ProcessSortCriterion | None, optional
            Specifies the sorting criterion for results. By default
            results are sorted by resource (process) uid in ascending alphabetical order.
        cursor : str | None, optional
            Hash string representing the reference to a particular process, used for pagination.
        back : bool | None, optional
            Specifies in which sense the list of processes should be traversed, used for pagination.
        """
        statement = sqlalchemy.select(self.process_table)
        sort_key, sort_dir = utils.parse_sortby(sortby.name)
        if cursor:
            statement = utils.apply_bookmark(
                statement, self.process_table, cursor, back, sort_key, sort_dir
            )
        statement = utils.apply_sorting(
            statement, self.process_table, back, sort_key, sort_dir
        )
        statement = utils.apply_limit(statement, limit)
        catalogue_sessionmaker = db_utils.get_catalogue_sessionmaker()
        with catalogue_sessionmaker() as catalogue_session:
            processes_entries = catalogue_session.scalars(statement).all()
        processes = [
            serializers.serialize_process_summary(process)
            for process in processes_entries
        ]
        if back:
            processes = list(reversed(processes))
        process_list = ogc_api_processes_fastapi.models.ProcessList(processes=processes)
        pagination_query_params = utils.make_pagination_query_params(
            processes, sort_key=sortby.lstrip("-")
        )
        process_list._pagination_query_params = pagination_query_params
        return process_list

    def get_process(
        self,
        response: fastapi.Response,
        process_id: str = fastapi.Path(...),
    ) -> ogc_api_processes_fastapi.models.ProcessDescription:
        """Implement OGC API - Processes `GET /processes/{process_id}` endpoint.

        Get the description of the process identified by `process_id`.

        Parameters
        ----------
        response : fastapi.Response
            fastapi.Response object.
        process_id : str
            Process identifier.

        Returns
        -------
        ogc_api_processes_fastapi.models.ProcessDescription
            Process description.
        """
        catalogue_sessionmaker = db_utils.get_catalogue_sessionmaker()
        with catalogue_sessionmaker() as catalogue_session:
            resource = utils.lookup_resource_by_id(
                id=process_id, record=self.process_table, session=catalogue_session
            )
        process_description = serializers.serialize_process_description(resource)
        process_description.outputs = {
            "asset": ogc_api_processes_fastapi.models.OutputDescription(
                title="Asset",
                description="Downloadable asset description",
                schema_=ogc_api_processes_fastapi.models.SchemaItem(
                    type="object",
                    properties={
                        "value": cacholote.extra_encoders.FileInfoModel.schema()
                    },
                ),
            ),
        }

        response.headers[
            "cache-control"
        ] = config.ensure_settings().public_cache_control

        return process_description

    def post_process_execution(
        self,
        process_id: str = fastapi.Path(...),
        execution_content: models.Execute = fastapi.Body(...),
        auth_header: tuple[str, str] = fastapi.Depends(auth.get_auth_header),
        portal_header: str
        | None = fastapi.Header(None, alias=config.PORTAL_HEADER_NAME),
    ) -> models.StatusInfo:
        """Implement OGC API - Processes `POST /processes/{process_id}/execution` endpoint.

        Request execution of a process.

        Parameters
        ----------
        process_id : str
            Process identifier.
        execution_content : models.Execute
            Details needed for the process execution.
        auth_header : tuple[str, str], optional
            Authorization header.

        Returns
        -------
        models.StatusInfo
            Submitted job's status information.
        """
        user_uid = auth.authenticate_user(auth_header, portal_header)
        structlog.contextvars.bind_contextvars(user_uid=user_uid)
        stored_accepted_licences = auth.get_stored_accepted_licences(auth_header)
        execution_content = execution_content.dict()
        catalogue_sessionmaker = db_utils.get_catalogue_sessionmaker()
        with catalogue_sessionmaker() as catalogue_session:
            resource: cads_catalogue.database.Resource = utils.lookup_resource_by_id(
                id=process_id, record=self.process_table, session=catalogue_session
            )
        adaptor = adaptors.instantiate_adaptor(resource)
        licences = adaptor.get_licences(execution_content)
        auth.validate_licences(execution_content, stored_accepted_licences, licences)
        job_id = str(uuid.uuid4())
        structlog.contextvars.bind_contextvars(job_id=job_id)
        job_kwargs = adaptors.make_system_job_kwargs(
            resource, execution_content, adaptor.resources
        )
        compute_sessionmaker = db_utils.get_compute_sessionmaker()
        with compute_sessionmaker() as compute_session:
            job = cads_broker.database.create_request(
                session=compute_session,
                request_uid=job_id,
                origin=auth.REQUEST_ORIGIN[auth_header[0]],
                user_uid=user_uid,
                process_id=process_id,
                portal=resource.portal,
                **job_kwargs,
            )
        status_info = utils.make_status_info(job)
        return status_info

    def get_jobs(
        self,
        processID: list[str] | None = fastapi.Query(None),
        status: list[ogc_api_processes_fastapi.models.StatusCode]
        | None = fastapi.Query(None),
        limit: int | None = fastapi.Query(10, ge=1, le=10000),
        sortby: utils.JobSortCriterion
        | None = fastapi.Query(utils.JobSortCriterion.created_at_desc),
        cursor: str | None = fastapi.Query(None, include_in_schema=False),
        back: bool | None = fastapi.Query(None, include_in_schema=False),
        auth_header: tuple[str, str] = fastapi.Depends(auth.get_auth_header),
        portal_header: str
        | None = fastapi.Header(None, alias=config.PORTAL_HEADER_NAME),
    ) -> models.JobList:
        """Implement OGC API - Processes `GET /jobs` endpoint.

        Get the list of submitted jobs, alongside information on their status.

        Parameters
        ----------
        processID : list[str] | None, optional
            If specified, only jobs that have a value for the processID property
            matching one of the specified values shall be included in the response.
        status : list[ogc_api_processes_fastapi.models.StatusCode] | None, optional
            If specified, only jobs that have a value for the status property matching
            one of the specified values of shall be included in the response.
        limit : int | None, optional
            Specifies the number of jobs to be included in the response.
        sortby : utils.JobSortCriterion | None, optional
            Specifies the sorting criterion for results. By default results are sorted
            by the job's creation date in descending order.
        cursor : str | None, optional
            Hash string representing the reference to a particular job, used for pagination.
        back : bool | None, optional
            Specifies in which sense the list of processes should be traversed, used for pagination.
        auth_header : tuple[str, str], optional
            Authorization header

        Returns
        -------
        models.JobList
            List of jobs status information.
        """
        user_uid = auth.authenticate_user(auth_header, portal_header)
        portals = [p.strip() for p in portal_header.split(",")]
        job_filters = {
            "process_id": processID,
            "status": status,
            "user_uid": [user_uid],
            "portal": portals,
        }
        sort_key, sort_dir = utils.parse_sortby(sortby.name)
        statement = sqlalchemy.select(self.job_table)
        statement = utils.apply_job_filters(statement, self.job_table, job_filters)
        if cursor:
            statement = utils.apply_bookmark(
                statement,
                self.job_table,
                cursor,
                back,
                sort_key,
                sort_dir,
            )
        statement = utils.apply_sorting(
            statement, self.job_table, back, sort_key, sort_dir
        )
        statement = utils.apply_limit(statement, limit)
        compute_sessionmaker = db_utils.get_compute_sessionmaker()
        catalogue_sessionmaker = db_utils.get_catalogue_sessionmaker()
        with compute_sessionmaker() as compute_session:
            job_entries = compute_session.scalars(statement).all()
            if back:
                job_entries = reversed(job_entries)
            with catalogue_sessionmaker() as catalogue_session:
                jobs = []
                for job in job_entries:
                    job = utils.dictify_job(job)
                    dataset_metadata = utils.lookup_resource_by_id(
                        job["process_id"], self.process_table, catalogue_session
                    )
                    results = utils.parse_results_from_broker_db(job, compute_session)
                    jobs.append(
                        utils.make_status_info(
                            job=job,
                            results=results,
                            dataset_metadata=dataset_metadata,
                        )
                    )
        job_list = models.JobList(jobs=jobs)
        pagination_query_params = utils.make_pagination_query_params(
            jobs, sort_key=sortby.lstrip("-")
        )
        job_list._pagination_query_params = pagination_query_params

        return job_list

    def get_job(
        self,
        job_id: str = fastapi.Path(...),
        auth_header: tuple[str, str] = fastapi.Depends(auth.get_auth_header),
        portal_header: str
        | None = fastapi.Header(None, alias=config.PORTAL_HEADER_NAME),
        statistics: bool = fastapi.Query(False),
    ) -> models.StatusInfo:
        """Implement OGC API - Processes `GET /jobs/{job_id}` endpoint.

        Get status information for the job identifed by `job_id`.

        Parameters
        ----------
        job_id : str
            Job identifer.
        auth_header : tuple[str, str], optional
            Authorization header

        Returns
        -------
        models.StatusInfo
            Job status information.
        """
        user_uid = auth.authenticate_user(auth_header, portal_header)
        portals = [p.strip() for p in portal_header.split(",")]
        compute_sessionmaker = db_utils.get_compute_sessionmaker()
        with compute_sessionmaker() as compute_session:
            job = utils.get_job_from_broker_db(job_id=job_id, session=compute_session)
        if job["portal"] not in portals:
            raise ogc_api_processes_fastapi.exceptions.NoSuchJob()
        auth.verify_permission(user_uid, job)
        kwargs = {}
<<<<<<< HEAD
        if origin == "api":
            kwargs["statistics"] = utils.collect_job_statistics(job, compute_session)
            request_ids = job["request_body"]["kwargs"]["request"]
            catalogue_sessionmaker = db_utils.get_catalogue_sessionmaker()
            with catalogue_sessionmaker() as catalogue_session:
                resource: cads_catalogue.Resource = utils.lookup_resource_by_id(
                    id=job["process_id"],
                    record=self.process_table,
                    session=catalogue_session,
                )
            input_form = resource.form_data
            kwargs["request"] = {
                "ids": request_ids,
                "labels": translators.translate_request_ids_into_labels(
                    request_ids, input_form
                ),
            }
=======
        if statistics:
            kwargs["statistics"] = utils.collect_job_statistics(job, compute_session)
        kwargs["request"] = job["request_body"]["kwargs"]["request"]
>>>>>>> ba67a4c9
        status_info = utils.make_status_info(job=job, **kwargs)
        return status_info

    def get_job_results(
        self,
        job_id: str = fastapi.Path(...),
        auth_header: tuple[str, str] = fastapi.Depends(auth.get_auth_header),
        portal_header: str
        | None = fastapi.Header(None, alias=config.PORTAL_HEADER_NAME),
    ) -> ogc_api_processes_fastapi.models.Results:
        """Implement OGC API - Processes `GET /jobs/{job_id}/results` endpoint.

        Get results for the job identifed by `job_id`.

        Parameters
        ----------
        job_id : str
            Identifier of the job.
        auth_header : tuple[str, str], optional
            Authorization header

        Returns
        -------
        ogc_api_processes_fastapi.models.Results
            Job results.
        """
        structlog.contextvars.bind_contextvars(job_id=job_id)
        user_uid = auth.authenticate_user(auth_header, portal_header)
        structlog.contextvars.bind_contextvars(user_id=user_uid)
        compute_sessionmaker = db_utils.get_compute_sessionmaker()
        with compute_sessionmaker() as compute_session:
            job = utils.get_job_from_broker_db(job_id=job_id, session=compute_session)
            auth.verify_permission(user_uid, job)
            results = utils.get_results_from_broker_db(job=job, session=compute_session)
            handle_download_metrics(job, results)
        return results

    def delete_job(
        self,
        job_id: str = fastapi.Path(...),
        auth_header: tuple[str, str] = fastapi.Depends(auth.get_auth_header),
        portal_header: str
        | None = fastapi.Header(None, alias=config.PORTAL_HEADER_NAME),
    ) -> ogc_api_processes_fastapi.models.StatusInfo:
        """Implement OGC API - Processes `DELETE /jobs/{job_id}` endpoint.

        Dismiss the job identifed by `job_id`.

        Parameters
        ----------
        job_id : str
            Identifier of the job.
        auth_header : tuple[str, str], optional
            Authorization header.

        Returns
        -------
        ogc_api_processes_fastapi.models.StatusInfo
            Job status information
        """
        structlog.contextvars.bind_contextvars(job_id=job_id)
        user_uid = auth.authenticate_user(auth_header, portal_header)
        structlog.contextvars.bind_contextvars(user_id=user_uid)
        compute_sessionmaker = db_utils.get_compute_sessionmaker()
        with compute_sessionmaker() as compute_session:
            job = utils.get_job_from_broker_db(job_id=job_id, session=compute_session)
            auth.verify_permission(user_uid, job)
            job = cads_broker.database.delete_request(
                request_uid=job_id, session=compute_session
            )
        job = utils.dictify_job(job)
        status_info = utils.make_status_info(job)
        return status_info<|MERGE_RESOLUTION|>--- conflicted
+++ resolved
@@ -343,29 +343,23 @@
             raise ogc_api_processes_fastapi.exceptions.NoSuchJob()
         auth.verify_permission(user_uid, job)
         kwargs = {}
-<<<<<<< HEAD
-        if origin == "api":
-            kwargs["statistics"] = utils.collect_job_statistics(job, compute_session)
-            request_ids = job["request_body"]["kwargs"]["request"]
-            catalogue_sessionmaker = db_utils.get_catalogue_sessionmaker()
-            with catalogue_sessionmaker() as catalogue_session:
-                resource: cads_catalogue.Resource = utils.lookup_resource_by_id(
-                    id=job["process_id"],
-                    record=self.process_table,
-                    session=catalogue_session,
-                )
-            input_form = resource.form_data
-            kwargs["request"] = {
-                "ids": request_ids,
-                "labels": translators.translate_request_ids_into_labels(
-                    request_ids, input_form
-                ),
-            }
-=======
+        request_ids = job["request_body"]["kwargs"]["request"]
+        catalogue_sessionmaker = db_utils.get_catalogue_sessionmaker()
+        with catalogue_sessionmaker() as catalogue_session:
+            resource: cads_catalogue.Resource = utils.lookup_resource_by_id(
+                id=job["process_id"],
+                record=self.process_table,
+                session=catalogue_session,
+            )
+        input_form = resource.form_data
+        kwargs["request"] = {
+            "ids": request_ids,
+            "labels": translators.translate_request_ids_into_labels(
+                request_ids, input_form
+            ),
+        }
         if statistics:
             kwargs["statistics"] = utils.collect_job_statistics(job, compute_session)
-        kwargs["request"] = job["request_body"]["kwargs"]["request"]
->>>>>>> ba67a4c9
         status_info = utils.make_status_info(job=job, **kwargs)
         return status_info
 
