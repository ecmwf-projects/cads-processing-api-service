# type: ignore

"""CADS Processing client, implementing the OGC API Processes standard."""

# Copyright 2022, European Union.

# Licensed under the Apache License, Version 2.0 (the "License");
# you may not use this file except in compliance with the License.
# You may obtain a copy of the License at

#     http://www.apache.org/licenses/LICENSE-2.0

# Unless required by applicable law or agreed to in writing, software
# distributed under the License is distributed on an "AS IS" BASIS,
# WITHOUT WARRANTIES OR CONDITIONS OF ANY KIND, either express or implied.
# See the License for the specific language governing permissions and
# limitations under the License

import base64
import enum
import logging
import urllib.parse
from typing import Any, Callable, Optional, Type

import attrs
import cacholote.extra_encoders
import cads_broker.database
import cads_catalogue.config
import cads_catalogue.database
import fastapi
import fastapi_utils.session
import ogc_api_processes_fastapi
import ogc_api_processes_fastapi.clients
import ogc_api_processes_fastapi.exceptions
import ogc_api_processes_fastapi.responses
import requests
import sqlalchemy
import sqlalchemy.orm
import sqlalchemy.orm.attributes
import sqlalchemy.orm.decl_api
import sqlalchemy.orm.exc
import sqlalchemy.sql.selectable

from . import adaptors, config, exceptions, serializers

logger = logging.getLogger(__name__)


class ProcessSortCriterion(str, enum.Enum):
<<<<<<< HEAD
    resource_uid: str = "id"


class JobSortCriterion(str, enum.Enum):
    created_at: str = "created"


class SortDirection(str, enum.Enum):
    asc: str = "asc"
    desc: str = "desc"
=======
    resource_uid_asc: str = "id"
    resource_uid_desc: str = "-id"


class JobSortCriterion(str, enum.Enum):
    created_at_asc: str = "created"
    created_at_desc: str = "-created"
>>>>>>> a853fb30


def lookup_resource_by_id(
    id: str,
    record: Type[cads_catalogue.database.BaseModel],
    session: sqlalchemy.orm.Session,
) -> cads_catalogue.database.Resource:

    try:
        row = session.query(record).filter(record.resource_uid == id).one()
    except sqlalchemy.orm.exc.NoResultFound:
        raise ogc_api_processes_fastapi.exceptions.NoSuchProcess()
    return row


def parse_sortby(sortby: str) -> tuple[str]:
    sort_params = sortby.split("_")
    sort_key = "_".join(sort_params[:-1])
    sort_dir = sort_params[-1]
    return (sort_key, sort_dir)


def apply_metadata_filters(
    statement: sqlalchemy.sql.selectable.Select,
    resource: cads_broker.database.SystemRequest,
    filters: dict[str, Optional[list[str]]],
) -> sqlalchemy.sql.selectable.Select:
    """Apply search filters to the running query.

    Parameters
    ----------
        statement: sqlalchemy.sql.selectable.Select
            select statement
        resource: cads_broker.database.SystemRequest
            sqlalchemy declarative base
        filters: dict[str, Optional[list[str]]],
            filters as key-value pairs


    Returns
    -------
        sqlalchemy.sql.selectable.Select
            updated select statement
    """
    for filter_key, filter_values in filters.items():
        if filter_values:
            statement = statement.where(
                (resource.request_metadata[filter_key].astext).in_(filter_values)
            )
    return statement


def apply_job_filters(
    statement: sqlalchemy.sql.selectable.Select,
    resource: cads_broker.database.SystemRequest,
    filters: dict[str, Optional[list[str]]],
) -> sqlalchemy.sql.selectable.Select:
    """Apply search filters related to the job status to the running query.

    Parameters
    ----------
        statement: sqlalchemy.sql.selectable.Select
            select statement
        resource: cads_broker.database.SystemRequest
            sqlalchemy declarative base
        filters: dict[str, Optional[list[str]]]
            filters as key-value pairs


    Returns
    -------
        sqlalchemy.sql.selectable.Select
            updated select statement
    """
    for filter_key, filter_values in filters.items():
        if filter_values:
            statement = statement.where(
                getattr(resource, filter_key).in_(filter_values)
            )
    return statement


def get_compare_and_sort_method_name(sort_dir: str, back: bool) -> dict[str, str]:
    if (sort_dir == "asc" and back) or (sort_dir == "desc" and not back):
        compare_method_name = "__lt__"
        sort_method_name = "desc"
    elif (sort_dir == "asc" and not back) or (sort_dir == "desc" and back):
        compare_method_name = "__gt__"
        sort_method_name = "asc"
    else:
        raise ValueError(
            f"sort_dir={sort_dir} and back={back} are not a valid combination"
        )
    compare_and_sort_method_name = {
        "compare_method_name": compare_method_name,
        "sort_method_name": sort_method_name,
    }
    return compare_and_sort_method_name


def decode_base64(encoded: str) -> str:
    encoded_bytes = encoded.encode("ascii")
    decoded_bytes = base64.b64decode(encoded_bytes)
    decoded_str = decoded_bytes.decode("ascii")
    return decoded_str


def encode_base64(decoded: str) -> str:
    decoded_bytes = decoded.encode("ascii")
    encoded_bytes = base64.b64encode(decoded_bytes)
    encoded_str = encoded_bytes.decode("ascii")
    return encoded_str


def apply_bookmark(
    statement: sqlalchemy.sql.selectable.Select,
    resource: sqlalchemy.orm.decl_api.DeclarativeMeta,
    cursor: Optional[str],
    back: Optional[str],
    sort_key: Optional[str],
    sort_dir: Optional[str],
) -> sqlalchemy.sql.selectable.Select:
    """Apply pagination bookmark to the running query.

    Parameters
    ----------
        statement: sqlalchemy.sql.selectable.Select
            select statement
        resource: sqlalchemy.orm.decl_api.DeclarativeMeta
            sqlalchemy declarative base
        cursor: Optional[str]
            bookmark cursor
        back: Optional[str]
            if True set bookmark for previous page, else set bookmark for next page
        sort_key: Optional[str]
            key for sorting results
        sort_dir: Optional[str]
            sorting direction

    Returns
    -------
        sqlalchemy.sql.selectable.Select
            updated select statement
    """
    resource_attribute: sqlalchemy.orm.attributes.InstrumentedAttribute = getattr(
        resource, sort_key
    )
    compare_method_name: str = get_compare_and_sort_method_name(sort_dir, back)[
        "compare_method_name"
    ]
    compare_method: Callable = getattr(resource_attribute, compare_method_name)
    bookmark_value: str = decode_base64(cursor)
    statement = statement.where(compare_method(bookmark_value))

    return statement


def apply_sorting(
    statement: sqlalchemy.sql.selectable.Select,
    resource: sqlalchemy.orm.decl_api.DeclarativeMeta,
    back: Optional[str],
    sort_key: Optional[str],
    sort_dir: Optional[str],
) -> sqlalchemy.sql.selectable.Select:
    """Apply sorting to the running query.

    Parameters
    ----------
        statement: sqlalchemy.sql.selectable.Select
            select statement
        resource: sqlalchemy.orm.decl_api.DeclarativeMeta
            sqlalchemy declarative base
        back: Optional[str]
            if True set bookmark for previous page, else set bookmark for next page
        sort_key: Optional[str]
            key for sorting results
        sort_dir: Optional[str]
            sorting direction

    Returns
    -------
        sqlalchemy.sql.selectable.Select
            updated select statement
    """
    resource_attribute: sqlalchemy.orm.attributes.InstrumentedAttribute = getattr(
        resource, sort_key
    )
    sort_method_name: str = get_compare_and_sort_method_name(sort_dir, back)[
        "sort_method_name"
    ]
    sort_method: Callable = getattr(resource_attribute, sort_method_name)
    statement = statement.order_by(sort_method())

    return statement


def apply_limit(
    statement: sqlalchemy.sql.selectable.Select,
    limit: Optional[int],
) -> sqlalchemy.sql.selectable.Select:
    """Apply limit to the running query.

    Parameters
    ----------
        statement: sqlalchemy.sql.selectable.Select
            select statement
        limit: Optional[int]
            requested number of results to be shown

    Returns
    -------
        sqlalchemy.sql.selectable.Select
            updated select statement
    """
    statement = statement.limit(limit)
    return statement


def make_cursor(
    entries: list[
        ogc_api_processes_fastapi.responses.StatusInfo
        | ogc_api_processes_fastapi.responses.ProcessSummary
    ],
    sort_key: str,
    page: str,
) -> str:
    if page not in ("next", "prev"):
        raise ValueError(f"page: {page} not valid")
    if page == "next":
        bookmark_element = entries[-1]
    else:
        bookmark_element = entries[0]
    cursor = encode_base64(str(getattr(bookmark_element, sort_key)))
    return cursor


def make_pagination_qs(
    entries: list[
        ogc_api_processes_fastapi.responses.StatusInfo
        | ogc_api_processes_fastapi.responses.ProcessSummary
    ],
    sort_key: str,
) -> ogc_api_processes_fastapi.responses.PaginationQueryParameters:
    pagination_qs = ogc_api_processes_fastapi.responses.PaginationQueryParameters(
        next={}, prev={}
    )
    if len(entries) != 0:
        cursor_next = make_cursor(entries, sort_key, "next")
        pagination_qs.next = {"cursor": cursor_next, "back": "False"}
        cursor_prev = make_cursor(entries, sort_key, "prev")
        pagination_qs.prev = {"cursor": cursor_prev, "back": "True"}
    return pagination_qs


def get_accepted_licences(auth_header: dict[str, str]) -> set[tuple[str, int]]:
    settings = config.ensure_settings()
    request_url = urllib.parse.urljoin(
        settings.internal_proxy_url,
        f"{settings.profiles_base_url}/account/licences",
    )
    response = requests.get(request_url, headers=auth_header)
    licences = response.json()["licences"]
    accepted_licences = set(
        [(licence["id"], licence["revision"]) for licence in licences]
    )
    return accepted_licences


def check_licences(
    required_licences: set[tuple[str, int]], accepted_licences: set[tuple[str, int]]
) -> set[tuple[str, int]]:
    missing_licences = required_licences - accepted_licences
    if not len(missing_licences) == 0:
        missing_licences_detail = [
            {"id": licence[0], "revision": licence[1]} for licence in missing_licences
        ]
        raise exceptions.PermissionDenied(
            title="required licences not accepted",
            detail=(
                "please accept the following licences to proceed: "
                f"{missing_licences_detail}"
            ),
        )
    return missing_licences


def validate_request(
    process_id: str,
    auth_header: dict[str, str],
    session: sqlalchemy.orm.Session,
    process_table: Type[cads_catalogue.database.Resource],
) -> cads_catalogue.database.Resource:
    """Validate retrieve process execution request.

    Check if requested dataset exists and if execution content is valid.
    In case the check is successful, returns the resource (dataset)
    associated to the process request.

    Parameters
    ----------
    process_id : str
        Process ID.
    auth_header: dict[str, str]
        Authorization header sent with the request
    session : sqlalchemy.orm.Session
        SQLAlchemy ORM session
    process_table: Type[cads_catalogue.database.Resource]
        Resources table

    Returns
    -------
    cads_catalogue.database.BaseModel
        Resource (dataset) associated to the process request.
    """
    resource = lookup_resource_by_id(
        id=process_id, record=process_table, session=session
    )
    # TODO: reaneble this when issue regarding anonymous user is fixed
    """
    required_licences = set(
        (licence.licence_uid, licence.revision) for licence in resource.licences
    )
    accepted_licences = get_accepted_licences(auth_header)
    check_licences(required_licences, accepted_licences)
    """

    return resource


def submit_job(
    user_id: int,
    process_id: str,
    execution_content: dict[str, Any],
    resource: cads_catalogue.database.Resource,
) -> ogc_api_processes_fastapi.responses.StatusInfo:
    """Submit new job.

    Parameters
    ----------
    user_id: int,
        User identifier.
    process_id: str
        Process ID.
    execution_content: ogc_api_processes_fastapi.models.Execute
        Body of the process execution request.
    resource: cads_catalogue.database.Resource,
        Catalogue resource corresponding to the requested retrieve process.


    Returns
    -------
    ogc_api_processes_fastapi.responses.schema["StatusInfo"]
        Sumbitted job status info.
    """
    job_kwargs = adaptors.make_system_job_kwargs(
        process_id, execution_content, resource
    )
    job = cads_broker.database.create_request(
        user_id=user_id,
        process_id=process_id,
        **job_kwargs,
    )

    status_info = ogc_api_processes_fastapi.responses.StatusInfo(
        processID=job["process_id"],
        type="process",
        jobID=job["request_uid"],
        status=job["status"],
        created=job["created_at"],
        started=job["started_at"],
        finished=job["finished_at"],
        updated=job["updated_at"],
    )

    return status_info


def check_token(
    pat: Optional[str] = None, jwt: Optional[str] = None
) -> tuple[str, dict[str, str]]:
    print(pat)
    if pat:
        verification_endpoint = "/account/verification/pat"
        auth_header = {"PRIVATE-TOKEN": pat}
    elif jwt:
        verification_endpoint = "/account/verification/oidc"
        auth_header = {"Authorization": jwt}
    else:
        raise exceptions.PermissionDenied(
            status_code=fastapi.status.HTTP_401_UNAUTHORIZED,
            detail="Authentication required",
        )
    return (verification_endpoint, auth_header)


def validate_token(
    pat: Optional[str] = fastapi.Header(
        None, description="Personal Access Token", alias="PRIVATE-TOKEN"
    ),
    jwt: Optional[str] = fastapi.Header(
        None, description="JSON Web Token", alias="Authorization"
    ),
) -> dict[str, str]:
    verification_endpoint, auth_header = check_token(pat=pat, jwt=jwt)
    settings = config.ensure_settings()
    request_url = urllib.parse.urljoin(
        settings.internal_proxy_url,
        f"{settings.profiles_base_url}{verification_endpoint}",
    )
    response = requests.post(request_url, headers=auth_header)
    if response.status_code == fastapi.status.HTTP_401_UNAUTHORIZED:
        raise exceptions.PermissionDenied(
            status_code=response.status_code, detail=response.json()["detail"]
        )
    user = response.json()
    user["auth_header"] = auth_header
    return user


def get_job_from_broker_db(job_id: str) -> cads_broker.database.SystemRequest:
    try:
        job = cads_broker.database.get_request(request_uid=job_id)
    except (
        sqlalchemy.exc.StatementError,
        sqlalchemy.orm.exc.NoResultFound,
    ):
        raise ogc_api_processes_fastapi.exceptions.NoSuchJob(
            f"Can't find the job {job_id}."
        )
    return job


def verify_permission(
    user: dict[str, str], job: cads_broker.database.SystemRequest
) -> None:
    user_id = user.get("id", None)
    if job.request_metadata["user_id"] != user_id:
        raise exceptions.PermissionDenied(detail="Operation not permitted")


@attrs.define
class DatabaseClient(ogc_api_processes_fastapi.clients.BaseClient):
    """Database implementation of the OGC API - Processes endpoints.

    Attributes
    ----------
    process_table: Type[cads_catalogue.database.Resource]
        Processes record/table.
    """

    process_table: Type[cads_catalogue.database.Resource] = attrs.field(
        default=cads_catalogue.database.Resource
    )
    job_table: Type[cads_broker.database.SystemRequest] = attrs.field(
        default=cads_broker.database.SystemRequest
    )

    @property
    def reader(self) -> fastapi_utils.session.FastAPISessionMaker:
        """Return the reader for the catalogue database."""
        connection_string = cads_catalogue.config.ensure_settings().connection_string
        sql_session_reader = fastapi_utils.session.FastAPISessionMaker(
            connection_string
        )
        return sql_session_reader

    def get_processes(
        self,
        limit: Optional[int] = fastapi.Query(10, ge=1, le=10000),
<<<<<<< HEAD
        sort_key: Optional[ProcessSortCriterion] = fastapi.Query(
            ProcessSortCriterion.resource_uid, alias="sort"
        ),
        sort_dir: Optional[SortDirection] = fastapi.Query(
            SortDirection.asc, alias="dir"
=======
        sortby: Optional[ProcessSortCriterion] = fastapi.Query(
            ProcessSortCriterion.resource_uid_asc
>>>>>>> a853fb30
        ),
        cursor: Optional[str] = fastapi.Query(None, include_in_schema=False),
        back: Optional[bool] = fastapi.Query(None, include_in_schema=False),
    ) -> ogc_api_processes_fastapi.responses.ProcessList:
        """Implement OGC API - Processes `GET /processes` endpoint.

        Get the list of available processes.

        Parameters
        ----------
        limit : Optional[int]
            Number of processes summaries to be returned.
<<<<<<< HEAD
        sort_key: Optional[ProcessSortCriterion]
            Sorting criterion for request's results.
        sort_dir: Optional[SortDirection]
            Sorting direction for request's results.
=======
        sortby: Optional[ProcessSortCriterion]
            Sorting criterion for request's results.
>>>>>>> a853fb30
        cursor: Optional[str]
            Hash string used for pagination.
        back: Optional[bool]
            Boolean parameter used for pagination.

        Returns
        -------
        ogc_api_processes_fastapi.responses.ProcessList
            List of available processes.
        """
        with self.reader.context_session() as session:
            statement = sqlalchemy.select(self.process_table)
<<<<<<< HEAD
            if cursor:
                statement = apply_bookmark(
                    statement,
                    self.process_table,
                    cursor,
                    back,
                    sort_key.name,
                    sort_dir.name,
                )
            statement = apply_sorting(
                statement,
                self.process_table,
                back,
                sort_key.name,
                sort_dir.name,
=======
            sort_key, sort_dir = parse_sortby(sortby.name)
            if cursor:
                statement = apply_bookmark(
                    statement, self.process_table, cursor, back, sort_key, sort_dir
                )
            statement = apply_sorting(
                statement, self.process_table, back, sort_key, sort_dir
>>>>>>> a853fb30
            )
            statement = apply_limit(statement, limit)
            processes_entries = session.scalars(statement).all()
            processes = [
                serializers.serialize_process_summary(process)
                for process in processes_entries
            ]
        if back:
            processes = list(reversed(processes))
        process_list = ogc_api_processes_fastapi.responses.ProcessList(
            processes=processes
        )
<<<<<<< HEAD
        pagination_qs = make_pagination_qs(processes, sort_key=sort_key)
=======
        pagination_qs = make_pagination_qs(processes, sort_key=sortby.lstrip("-"))
>>>>>>> a853fb30
        process_list._pagination_qs = pagination_qs

        return process_list

    def get_process(
        self,
        process_id: str = fastapi.Path(...),
    ) -> ogc_api_processes_fastapi.responses.ProcessDescription:
        """Implement OGC API - Processes `GET /processes/{process_id}` endpoint.

        Get the description of the process identified by `process_id`.

        Parameters
        ----------
        process_id : str
            Process identifier.

        Returns
        -------
        ogc_api_processes_fastapi.responses.ProcessDescription
            Process description.

        Raises
        ------
        ogc_api_processes_fastapi.exceptions.NoSuchProcess
            If the process `process_id` is not found.
        """
        with self.reader.context_session() as session:
            resource = lookup_resource_by_id(
                id=process_id, record=self.process_table, session=session
            )
            process_description = serializers.serialize_process_description(resource)
            process_description.outputs = {
                "asset": ogc_api_processes_fastapi.responses.OutputDescription(
                    title="Asset",
                    description="Downloadable asset description",
                    schema_=ogc_api_processes_fastapi.responses.SchemaItem(
                        type="object",
                        properties={
                            "value": cacholote.extra_encoders.FileInfoModel.schema()
                        },
                    ),
                ),
            }

        return process_description

    def post_process_execution(
        self,
        process_id: str = fastapi.Path(...),
        execution_content: dict[str, Any] = fastapi.Body(...),
        user: dict[str, str] = fastapi.Depends(validate_token),
    ) -> ogc_api_processes_fastapi.responses.StatusInfo:
        """Implement OGC API - Processes `POST /processes/{process_id}/execution` endpoint.

        Request execution of the process identified by `process_id`.

        Parameters
        ----------
        process_id : str
            Process identifier.
        execution_content : ogc_api_processes_fastapi.models.Execute
            Process execution details (e.g. inputs).
        user: dict[str, str]
            Authenticated user credentials.

        Returns
        -------
        ogc_api_processes_fastapi.responses.StatusInfo
            Information on the status of the job.

        Raises
        ------
        ogc_api_processes_fastapi.exceptions.NoSuchProcess
            If the process `process_id` is not found.
        """
        user_id = user.get("id", None)
        logger.info(
            "post_process_execution",
            {
                "structured_data": {
                    "user_id": user_id,
                    "process_id": process_id,
                    **execution_content,
                }
            },
        )
        with self.reader.context_session() as session:
            resource = validate_request(
                process_id, user.get("auth_header", None), session, self.process_table
            )
            status_info = submit_job(user_id, process_id, execution_content, resource)
        return status_info

    def get_jobs(
        self,
        processID: Optional[list[str]] = fastapi.Query(None),
        status: Optional[list[str]] = fastapi.Query(None),
        limit: Optional[int] = fastapi.Query(10, ge=1, le=10000),
<<<<<<< HEAD
        sort_key: Optional[JobSortCriterion] = fastapi.Query(
            JobSortCriterion.created_at, alias="sort"
        ),
        sort_dir: Optional[SortDirection] = fastapi.Query(
            SortDirection.desc, alias="dir"
=======
        sortby: Optional[JobSortCriterion] = fastapi.Query(
            JobSortCriterion.created_at_desc
>>>>>>> a853fb30
        ),
        cursor: Optional[str] = fastapi.Query(None, include_in_schema=False),
        back: Optional[bool] = fastapi.Query(None, include_in_schema=False),
        user: dict[str, str] = fastapi.Depends(validate_token),
    ) -> ogc_api_processes_fastapi.responses.JobList:
        """Implement OGC API - Processes `GET /jobs` endpoint.

        Get jobs' status information list.

        Parameters
        ----------
        processID: Optional[List[str]]
            If the parameter is specified with the operation, only jobs that have a value for
            the processID property that matches one of the values specified for the processID
            parameter shall be included in the response.
        status: Optional[List[str]]
            If the parameter is specified with the operation, only jobs that have a value for
            the status property that matches one of the specified values of the status parameter
            shall be included in the response.
        limit: Optional[int]
            The response shall not contain more jobs than specified by the optional ``limit``
            parameter.
<<<<<<< HEAD
        sort_key: Optional[JobSortCriterion]
            Sorting criterion for request's results.
        sort_dir: Optional[SortDirection]
            Sorting direction for request's results.
=======
        sortby: Optional[JobSortCriterion]
            Sorting criterion for request's results.
>>>>>>> a853fb30
        cursor: Optional[str] = fastapi.Query(None)
            Hash string used for pagination.
        back: Optional[bool] = fastapi.Query(None),
            Boolean parameter used for pagination.
        user: dict[str, str]
            Authenticated user credentials.

        Returns
        -------
        ogc_api_processes_fastapi.responses.JobList
            Information on the status of the job.
        """
        session_obj = cads_broker.database.ensure_session_obj(None)
        user_id = user.get("id", None)
        metadata_filters = {"user_id": [str(user_id)] if user_id else []}
        job_filters = {"process_id": processID, "status": status}
<<<<<<< HEAD
=======
        sort_key, sort_dir = parse_sortby(sortby.name)
>>>>>>> a853fb30
        with session_obj() as session:
            statement = sqlalchemy.select(self.job_table)
            statement = apply_metadata_filters(
                statement, self.job_table, metadata_filters
            )
            statement = apply_job_filters(statement, self.job_table, job_filters)
            if cursor:
                statement = apply_bookmark(
                    statement,
                    self.job_table,
                    cursor,
                    back,
<<<<<<< HEAD
                    sort_key.name,
                    sort_dir.name,
                )
            statement = apply_sorting(
                statement, self.job_table, back, sort_key.name, sort_dir.name
=======
                    sort_key,
                    sort_dir,
                )
            statement = apply_sorting(
                statement, self.job_table, back, sort_key, sort_dir
>>>>>>> a853fb30
            )
            statement = apply_limit(statement, limit)
            job_entries = session.scalars(statement).all()
        if back:
            job_entries = reversed(job_entries)
        jobs = [
            ogc_api_processes_fastapi.responses.StatusInfo(
                type="process",
                jobID=job.request_uid,
                processID=job.process_id,
                status=job.status,
                created=job.created_at,
                started=job.started_at,
                finished=job.finished_at,
                updated=job.updated_at,
            )
            for job in job_entries
        ]
        job_list = ogc_api_processes_fastapi.responses.JobList(jobs=jobs)
<<<<<<< HEAD
        pagination_qs = make_pagination_qs(jobs, sort_key=sort_key)
=======
        pagination_qs = make_pagination_qs(jobs, sort_key=sortby.lstrip("-"))
>>>>>>> a853fb30
        job_list._pagination_qs = pagination_qs

        return job_list

    def get_job(
        self,
        job_id: str = fastapi.Path(...),
        user: dict[str, str] = fastapi.Depends(validate_token),
    ) -> ogc_api_processes_fastapi.responses.StatusInfo:
        """Implement OGC API - Processes `GET /jobs/{job_id}` endpoint.

        Get status information for the job identifed by `job_id`.

        Parameters
        ----------
        job_id : str
            Identifier of the job.
        user: dict[str, str]
            Authenticated user credentials.

        Returns
        -------
        ogc_api_processes_fastapi.responses.StatusInfo
            Information on the status of the job.

        Raises
        ------
        ogc_api_processes_fastapi.exceptions.NoSuchJob
            If the job `job_id` is not found.
        """
        job = get_job_from_broker_db(job_id=job_id)
        verify_permission(user, job)
        status_info = ogc_api_processes_fastapi.responses.StatusInfo(
            processID=job.process_id,
            type="process",
            jobID=job.request_uid,
            status=job.status,
            created=job.created_at,
            started=job.started_at,
            finished=job.finished_at,
            updated=job.updated_at,
        )
        return status_info

    def get_job_results(
        self,
        job_id: str = fastapi.Path(...),
        user: dict[str, str] = fastapi.Depends(validate_token),
    ) -> ogc_api_processes_fastapi.responses.Results:
        """Implement OGC API - Processes `GET /jobs/{job_id}/results` endpoint.

        Get results for the job identifed by `job_id`.

        Parameters
        ----------
        job_id : str
            Identifier of the job.
        user: dict[str, str]
            Authenticated user credentials.

        Returns
        -------
        ogc_api_processes_fastapi.responses.Results
            Job results.

        Raises
        ------
        ogc_api_processes_fastapi.exceptions.NoSuchJob
            If the job `job_id` is not found.
        ogc_api_processes_fastapi.exceptions.ResultsNotReady
            If job `job_id` results are not yet ready.
        ogc_api_processes_fastapi.exceptions.JobResultsFailed
            If job `job_id` results preparation failed.
        """
        job = get_job_from_broker_db(job_id=job_id)
        verify_permission(user, job)
        if job.status == "successful":
            asset_value = cads_broker.database.get_request_result(
                request_uid=job.request_uid
            )["args"][0]
            return {"asset": {"value": asset_value}}
        elif job.status == "failed":
            raise ogc_api_processes_fastapi.exceptions.JobResultsFailed(
                type="RuntimeError",
                detail=job.response_traceback,
                status_code=fastapi.status.HTTP_400_BAD_REQUEST,
            )
        elif job.status in ("accepted", "running"):
            raise ogc_api_processes_fastapi.exceptions.ResultsNotReady(
                f"Status of {job_id} is {job.status}."
            )

    def delete_job(
        self,
        job_id: str = fastapi.Path(...),
        user: dict[str, str] = fastapi.Depends(validate_token),
    ) -> ogc_api_processes_fastapi.responses.StatusInfo:
        """Implement OGC API - Processes `DELETE /jobs/{job_id}` endpoint.

        Dismiss the job identifed by `job_id`.

        Parameters
        ----------
        job_id : str
            Identifier of the job.
        user: dict[str, str]
            Authenticated user credentials.

        Returns
        -------
        ogc_api_processes_fastapi.responses.StatusInfo
            Information on the status of the job.

        Raises
        ------
        ogc_api_processes_fastapi.exceptions.NoSuchJob
            If the job `job_id` is not found.
        """
        job = get_job_from_broker_db(job_id=job_id)
        verify_permission(user, job)
        job = cads_broker.database.delete_request(request_uid=job_id)
        status_info = ogc_api_processes_fastapi.responses.StatusInfo(
            processID=job.process_id,
            type="process",
            jobID=job.request_uid,
            status=job.status,
            created=job.created_at,
            started=job.started_at,
            finished=job.finished_at,
            updated=job.updated_at,
        )
        return status_info<|MERGE_RESOLUTION|>--- conflicted
+++ resolved
@@ -47,18 +47,6 @@
 
 
 class ProcessSortCriterion(str, enum.Enum):
-<<<<<<< HEAD
-    resource_uid: str = "id"
-
-
-class JobSortCriterion(str, enum.Enum):
-    created_at: str = "created"
-
-
-class SortDirection(str, enum.Enum):
-    asc: str = "asc"
-    desc: str = "desc"
-=======
     resource_uid_asc: str = "id"
     resource_uid_desc: str = "-id"
 
@@ -66,7 +54,6 @@
 class JobSortCriterion(str, enum.Enum):
     created_at_asc: str = "created"
     created_at_desc: str = "-created"
->>>>>>> a853fb30
 
 
 def lookup_resource_by_id(
@@ -536,16 +523,8 @@
     def get_processes(
         self,
         limit: Optional[int] = fastapi.Query(10, ge=1, le=10000),
-<<<<<<< HEAD
-        sort_key: Optional[ProcessSortCriterion] = fastapi.Query(
-            ProcessSortCriterion.resource_uid, alias="sort"
-        ),
-        sort_dir: Optional[SortDirection] = fastapi.Query(
-            SortDirection.asc, alias="dir"
-=======
         sortby: Optional[ProcessSortCriterion] = fastapi.Query(
             ProcessSortCriterion.resource_uid_asc
->>>>>>> a853fb30
         ),
         cursor: Optional[str] = fastapi.Query(None, include_in_schema=False),
         back: Optional[bool] = fastapi.Query(None, include_in_schema=False),
@@ -558,15 +537,8 @@
         ----------
         limit : Optional[int]
             Number of processes summaries to be returned.
-<<<<<<< HEAD
-        sort_key: Optional[ProcessSortCriterion]
-            Sorting criterion for request's results.
-        sort_dir: Optional[SortDirection]
-            Sorting direction for request's results.
-=======
         sortby: Optional[ProcessSortCriterion]
             Sorting criterion for request's results.
->>>>>>> a853fb30
         cursor: Optional[str]
             Hash string used for pagination.
         back: Optional[bool]
@@ -579,23 +551,6 @@
         """
         with self.reader.context_session() as session:
             statement = sqlalchemy.select(self.process_table)
-<<<<<<< HEAD
-            if cursor:
-                statement = apply_bookmark(
-                    statement,
-                    self.process_table,
-                    cursor,
-                    back,
-                    sort_key.name,
-                    sort_dir.name,
-                )
-            statement = apply_sorting(
-                statement,
-                self.process_table,
-                back,
-                sort_key.name,
-                sort_dir.name,
-=======
             sort_key, sort_dir = parse_sortby(sortby.name)
             if cursor:
                 statement = apply_bookmark(
@@ -603,7 +558,6 @@
                 )
             statement = apply_sorting(
                 statement, self.process_table, back, sort_key, sort_dir
->>>>>>> a853fb30
             )
             statement = apply_limit(statement, limit)
             processes_entries = session.scalars(statement).all()
@@ -616,11 +570,7 @@
         process_list = ogc_api_processes_fastapi.responses.ProcessList(
             processes=processes
         )
-<<<<<<< HEAD
-        pagination_qs = make_pagination_qs(processes, sort_key=sort_key)
-=======
         pagination_qs = make_pagination_qs(processes, sort_key=sortby.lstrip("-"))
->>>>>>> a853fb30
         process_list._pagination_qs = pagination_qs
 
         return process_list
@@ -720,16 +670,8 @@
         processID: Optional[list[str]] = fastapi.Query(None),
         status: Optional[list[str]] = fastapi.Query(None),
         limit: Optional[int] = fastapi.Query(10, ge=1, le=10000),
-<<<<<<< HEAD
-        sort_key: Optional[JobSortCriterion] = fastapi.Query(
-            JobSortCriterion.created_at, alias="sort"
-        ),
-        sort_dir: Optional[SortDirection] = fastapi.Query(
-            SortDirection.desc, alias="dir"
-=======
         sortby: Optional[JobSortCriterion] = fastapi.Query(
             JobSortCriterion.created_at_desc
->>>>>>> a853fb30
         ),
         cursor: Optional[str] = fastapi.Query(None, include_in_schema=False),
         back: Optional[bool] = fastapi.Query(None, include_in_schema=False),
@@ -752,15 +694,8 @@
         limit: Optional[int]
             The response shall not contain more jobs than specified by the optional ``limit``
             parameter.
-<<<<<<< HEAD
-        sort_key: Optional[JobSortCriterion]
-            Sorting criterion for request's results.
-        sort_dir: Optional[SortDirection]
-            Sorting direction for request's results.
-=======
         sortby: Optional[JobSortCriterion]
             Sorting criterion for request's results.
->>>>>>> a853fb30
         cursor: Optional[str] = fastapi.Query(None)
             Hash string used for pagination.
         back: Optional[bool] = fastapi.Query(None),
@@ -777,10 +712,7 @@
         user_id = user.get("id", None)
         metadata_filters = {"user_id": [str(user_id)] if user_id else []}
         job_filters = {"process_id": processID, "status": status}
-<<<<<<< HEAD
-=======
         sort_key, sort_dir = parse_sortby(sortby.name)
->>>>>>> a853fb30
         with session_obj() as session:
             statement = sqlalchemy.select(self.job_table)
             statement = apply_metadata_filters(
@@ -793,19 +725,11 @@
                     self.job_table,
                     cursor,
                     back,
-<<<<<<< HEAD
-                    sort_key.name,
-                    sort_dir.name,
-                )
-            statement = apply_sorting(
-                statement, self.job_table, back, sort_key.name, sort_dir.name
-=======
                     sort_key,
                     sort_dir,
                 )
             statement = apply_sorting(
                 statement, self.job_table, back, sort_key, sort_dir
->>>>>>> a853fb30
             )
             statement = apply_limit(statement, limit)
             job_entries = session.scalars(statement).all()
@@ -825,11 +749,7 @@
             for job in job_entries
         ]
         job_list = ogc_api_processes_fastapi.responses.JobList(jobs=jobs)
-<<<<<<< HEAD
-        pagination_qs = make_pagination_qs(jobs, sort_key=sort_key)
-=======
         pagination_qs = make_pagination_qs(jobs, sort_key=sortby.lstrip("-"))
->>>>>>> a853fb30
         job_list._pagination_qs = pagination_qs
 
         return job_list
