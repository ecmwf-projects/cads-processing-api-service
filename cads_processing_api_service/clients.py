--- conflicted
+++ resolved
@@ -476,16 +476,12 @@
             raise ogc_api_processes_fastapi.exceptions.NoSuchJob(
                 f"Can't find the job {job_id}."
             )
-<<<<<<< HEAD
         if job.status == "successful":
-            result = cads_broker.database.get_request_result(
+            asset_value = cads_broker.database.get_request_result(
                 request_uid=job.request_uid
             )["args"][0]
-            return {"asset": {"value": result}}
+            return {"asset": {"value": asset_value}}
         elif job.status == "failed":
-=======
-        if job.status == "failed":
->>>>>>> b8ca73b1
             raise ogc_api_processes_fastapi.exceptions.JobResultsFailed(
                 type="RuntimeError",
                 detail=job.response_body.get("traceback"),
@@ -494,8 +490,4 @@
         elif job.status in ("accepted", "running"):
             raise ogc_api_processes_fastapi.exceptions.ResultsNotReady(
                 f"Status of {job_id} is {job.status}."
-            )
-        asset_value = json.loads(job.response_body.get("result"))
-        job_results = {"asset": {"value": asset_value}}
-
-        return job_results+            )