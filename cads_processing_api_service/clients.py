--- conflicted
+++ resolved
@@ -303,10 +303,6 @@
                             dataset_metadata=dataset_metadata,
                         )
                     )
-<<<<<<< HEAD
-=======
-                    for job in job_entries
-                ]
             statistics = {
                 "accepted_requests": cads_broker.database.count_requests(
                     session=compute_session, status="accepted", user_uid=user_uid
@@ -315,7 +311,6 @@
                     session=compute_session, status="running", user_uid=user_uid
                 ),
             }
->>>>>>> 4d5df39f
         job_list = models.JobList(jobs=jobs)
         job_list.statistics = statistics
         pagination_query_params = utils.make_pagination_query_params(
