# type: ignore

"""CADS Processing client, implementing the OGC API Processes standard."""

# Copyright 2022, European Union.

# Licensed under the Apache License, Version 2.0 (the "License");
# you may not use this file except in compliance with the License.
# You may obtain a copy of the License at

#     http://www.apache.org/licenses/LICENSE-2.0

# Unless required by applicable law or agreed to in writing, software
# distributed under the License is distributed on an "AS IS" BASIS,
# WITHOUT WARRANTIES OR CONDITIONS OF ANY KIND, either express or implied.
# See the License for the specific language governing permissions and
# limitations under the License

import uuid

import attrs
import cacholote.extra_encoders
import cads_broker.database
import cads_catalogue.config
import cads_catalogue.database
import fastapi
import ogc_api_processes_fastapi
import ogc_api_processes_fastapi.clients
import ogc_api_processes_fastapi.exceptions
import ogc_api_processes_fastapi.models
import sqlalchemy
import sqlalchemy.orm
import sqlalchemy.orm.attributes
import sqlalchemy.orm.decl_api
import sqlalchemy.orm.exc
import sqlalchemy.sql.selectable
import structlog

from . import adaptors, auth, config, db_utils, models, serializers, utils
from .metrics import handle_download_metrics

logger: structlog.stdlib.BoundLogger = structlog.get_logger(__name__)

# semaphore = asyncio.Semaphore(15)


@attrs.define
class DatabaseClient(ogc_api_processes_fastapi.clients.BaseClient):
    """Database implementation of the OGC API - Processes endpoints.

    Attributes
    ----------
    process_table: type[cads_catalogue.database.Resource]
        Process record/table.
    job_table: type[cads_broker.database.SystemRequest]
        Job record/table.
    """

    process_table: type[cads_catalogue.database.Resource] = attrs.field(
        default=cads_catalogue.database.Resource
    )
    job_table: type[cads_broker.database.SystemRequest] = attrs.field(
        default=cads_broker.database.SystemRequest
    )

    def get_processes(
        self,
        limit: int | None = fastapi.Query(10, ge=1, le=10000),
        sortby: utils.ProcessSortCriterion
        | None = fastapi.Query(utils.ProcessSortCriterion.resource_uid_asc),
        cursor: str | None = fastapi.Query(None, include_in_schema=False),
        back: bool | None = fastapi.Query(None, include_in_schema=False),
    ) -> ogc_api_processes_fastapi.models.ProcessList:
        """Implement OGC API - Processes `GET /processes` endpoint.

        Get the list of available processes' summaries.

        Parameters
        ----------
        limit : int | None, optional
            Specifies the number of process summaries to be included in the response.
        sortby : utils.ProcessSortCriterion | None, optional
            Specifies the sorting criterion for results. By default
            results are sorted by resource (process) uid in ascending alphabetical order.
        cursor : str | None, optional
            Hash string representing the reference to a particular process, used for pagination.
        back : bool | None, optional
            Specifies in which sense the list of processes should be traversed, used for pagination.
        """
        statement = sqlalchemy.select(self.process_table)
        sort_key, sort_dir = utils.parse_sortby(sortby.name)
        if cursor:
            statement = utils.apply_bookmark(
                statement, self.process_table, cursor, back, sort_key, sort_dir
            )
        statement = utils.apply_sorting(
            statement, self.process_table, back, sort_key, sort_dir
        )
        statement = utils.apply_limit(statement, limit)
        catalogue_sessionmaker = db_utils.get_catalogue_sessionmaker()
        with catalogue_sessionmaker() as catalogue_session:
            processes_entries = catalogue_session.scalars(statement).all()
        processes = [
            serializers.serialize_process_summary(process)
            for process in processes_entries
        ]
        if back:
            processes = list(reversed(processes))
        process_list = ogc_api_processes_fastapi.models.ProcessList(processes=processes)
        pagination_query_params = utils.make_pagination_query_params(
            processes, sort_key=sortby.lstrip("-")
        )
        process_list._pagination_query_params = pagination_query_params
        return process_list

    def get_process(
        self,
        response: fastapi.Response,
        process_id: str = fastapi.Path(...),
    ) -> ogc_api_processes_fastapi.models.ProcessDescription:
        """Implement OGC API - Processes `GET /processes/{process_id}` endpoint.

        Get the description of the process identified by `process_id`.

        Parameters
        ----------
        response : fastapi.Response
            fastapi.Response object.
        process_id : str
            Process identifier.

        Returns
        -------
        ogc_api_processes_fastapi.models.ProcessDescription
            Process description.
        """
        catalogue_sessionmaker = db_utils.get_catalogue_sessionmaker()
        with catalogue_sessionmaker() as catalogue_session:
            resource = utils.lookup_resource_by_id(
                id=process_id, record=self.process_table, session=catalogue_session
            )
        process_description = serializers.serialize_process_description(resource)
        process_description.outputs = {
            "asset": ogc_api_processes_fastapi.models.OutputDescription(
                title="Asset",
                description="Downloadable asset description",
                schema_=ogc_api_processes_fastapi.models.SchemaItem(
                    type="object",
                    properties={
                        "value": cacholote.extra_encoders.FileInfoModel.schema()
                    },
                ),
            ),
        }

        response.headers[
            "cache-control"
        ] = config.ensure_settings().public_cache_control

        return process_description

    def post_process_execution(
        self,
        process_id: str = fastapi.Path(...),
        execution_content: models.Execute = fastapi.Body(...),
        auth_header: tuple[str, str] = fastapi.Depends(auth.get_auth_header),
        portal_header: str
        | None = fastapi.Header(None, alias=config.PORTAL_HEADER_NAME),
    ) -> models.StatusInfo:
        """Implement OGC API - Processes `POST /processes/{process_id}/execution` endpoint.

        Request execution of a process.

        Parameters
        ----------
        process_id : str
            Process identifier.
        execution_content : models.Execute
            Details needed for the process execution.
        auth_header : tuple[str, str], optional
            Authorization header.

        Returns
        -------
        models.StatusInfo
            Submitted job's status information.
        """
        user_uid = auth.authenticate_user(auth_header, portal_header)
        structlog.contextvars.bind_contextvars(user_uid=user_uid)
        stored_accepted_licences = auth.get_stored_accepted_licences(auth_header)
        execution_content = execution_content.dict()
        catalogue_sessionmaker = db_utils.get_catalogue_sessionmaker()
        with catalogue_sessionmaker() as catalogue_session:
            resource: cads_catalogue.database.Resource = utils.lookup_resource_by_id(
                id=process_id, record=self.process_table, session=catalogue_session
            )
        adaptor = adaptors.instantiate_adaptor(resource)
        licences = adaptor.get_licences(execution_content)
        auth.validate_licences(execution_content, stored_accepted_licences, licences)
        job_id = str(uuid.uuid4())
        structlog.contextvars.bind_contextvars(job_id=job_id)
        job_kwargs = adaptors.make_system_job_kwargs(
            resource, execution_content, adaptor.resources
        )
        compute_sessionmaker = db_utils.get_compute_sessionmaker()
        with compute_sessionmaker() as compute_session:
            job = cads_broker.database.create_request(
                session=compute_session,
                request_uid=job_id,
                origin=auth.REQUEST_ORIGIN[auth_header[0]],
                user_uid=user_uid,
                process_id=process_id,
                portal=resource.portal,
                **job_kwargs,
            )
        status_info = models.StatusInfo(
            processID=job["process_id"],
            type="process",
            jobID=job["request_uid"],
            status=job["status"],
            created=job["created_at"],
            started=job["started_at"],
            finished=job["finished_at"],
            updated=job["updated_at"],
            request=job["request_body"]["kwargs"]["request"],
        )
        return status_info

    def get_jobs(
        self,
        processID: list[str] | None = fastapi.Query(None),
        status: list[ogc_api_processes_fastapi.models.StatusCode]
        | None = fastapi.Query(None),
        limit: int | None = fastapi.Query(10, ge=1, le=10000),
        sortby: utils.JobSortCriterion
        | None = fastapi.Query(utils.JobSortCriterion.created_at_desc),
        cursor: str | None = fastapi.Query(None, include_in_schema=False),
        back: bool | None = fastapi.Query(None, include_in_schema=False),
        auth_header: tuple[str, str] = fastapi.Depends(auth.get_auth_header),
        portal_header: str
        | None = fastapi.Header(None, alias=config.PORTAL_HEADER_NAME),
    ) -> models.JobList:
        """Implement OGC API - Processes `GET /jobs` endpoint.

        Get the list of submitted jobs, alongside information on their status.

        Parameters
        ----------
        processID : list[str] | None, optional
            If specified, only jobs that have a value for the processID property
            matching one of the specified values shall be included in the response.
        status : list[ogc_api_processes_fastapi.models.StatusCode] | None, optional
            If specified, only jobs that have a value for the status property matching
            one of the specified values of shall be included in the response.
        limit : int | None, optional
            Specifies the number of jobs to be included in the response.
        sortby : utils.JobSortCriterion | None, optional
            Specifies the sorting criterion for results. By default results are sorted
            by the job's creation date in descending order.
        cursor : str | None, optional
            Hash string representing the reference to a particular job, used for pagination.
        back : bool | None, optional
            Specifies in which sense the list of processes should be traversed, used for pagination.
        auth_header : tuple[str, str], optional
            Authorization header

        Returns
        -------
        models.JobList
            List of jobs status information.
        """
        user_uid = auth.authenticate_user(auth_header, portal_header)
        portals = [p.strip() for p in portal_header.split(",")]
        job_filters = {
            "process_id": processID,
            "status": status,
            "user_uid": [user_uid],
            "portal": portals,
        }
        sort_key, sort_dir = utils.parse_sortby(sortby.name)
        statement = sqlalchemy.select(self.job_table)
        statement = utils.apply_job_filters(statement, self.job_table, job_filters)
        if cursor:
            statement = utils.apply_bookmark(
                statement,
                self.job_table,
                cursor,
                back,
                sort_key,
                sort_dir,
            )
        statement = utils.apply_sorting(
            statement, self.job_table, back, sort_key, sort_dir
        )
        statement = utils.apply_limit(statement, limit)
        compute_sessionmaker = db_utils.get_compute_sessionmaker()
        catalogue_sessionmaker = db_utils.get_catalogue_sessionmaker()
        with compute_sessionmaker() as compute_session:
            job_entries = compute_session.scalars(statement).all()
            if back:
                job_entries = reversed(job_entries)
            with catalogue_sessionmaker() as catalogue_session:
                jobs = []
                for job in job_entries:
                    job = utils.dictify_job(job)
                    dataset_metadata = utils.lookup_resource_by_id(
                        job["process_id"], self.process_table, catalogue_session
                    )
                    results = utils.parse_results_from_broker_db(job, compute_session)
                    jobs.append(
                        utils.make_status_info(
                            job=job,
                            results=results,
                            dataset_metadata=dataset_metadata,
                        )
                    )
            statistics = {
                "accepted_requests": cads_broker.database.count_requests(
                    session=compute_session, status="accepted", user_uid=user_uid
                ),
                "running_requests": cads_broker.database.count_requests(
                    session=compute_session, status="running", user_uid=user_uid
                ),
            }
        job_list = models.JobList(jobs=jobs)
        job_list.statistics = statistics
        pagination_query_params = utils.make_pagination_query_params(
            jobs, sort_key=sortby.lstrip("-")
        )
        job_list._pagination_query_params = pagination_query_params

        return job_list

    async def get_job(
        self,
        job_id: str = fastapi.Path(...),
        auth_header: tuple[str, str] = fastapi.Depends(auth.get_auth_header),
        portal_header: str
        | None = fastapi.Header(None, alias=config.PORTAL_HEADER_NAME),
    ) -> models.StatusInfo:
        """Implement OGC API - Processes `GET /jobs/{job_id}` endpoint.

        Get status information for the job identifed by `job_id`.

        Parameters
        ----------
        job_id : str
            Job identifer.
        auth_header : tuple[str, str], optional
            Authorization header

        Returns
        -------
        models.StatusInfo
            Job status information.
        """
<<<<<<< HEAD
        user_uid = await auth.authenticate_user_async(auth_header)
        compute_sessionmaker = db_utils.get_compute_async_sessionmaker()
        async with compute_sessionmaker() as compute_session:
            job = await utils.get_job_from_broker_db_async(
                job_id=job_id, session=compute_session
            )
=======
        user_uid = auth.authenticate_user(auth_header, portal_header)
        portals = [p.strip() for p in portal_header.split(",")]
        compute_sessionmaker = db_utils.get_compute_sessionmaker()
        with compute_sessionmaker() as compute_session:
            job = utils.get_job_from_broker_db(job_id=job_id, session=compute_session)
        if job["portal"] not in portals:
            raise ogc_api_processes_fastapi.exceptions.NoSuchJob()
>>>>>>> 7d982ca9
        auth.verify_permission(user_uid, job)
        status_info = utils.make_status_info(job=job)
        return status_info

    def get_job_results(
        self,
        job_id: str = fastapi.Path(...),
        auth_header: tuple[str, str] = fastapi.Depends(auth.get_auth_header),
        portal_header: str
        | None = fastapi.Header(None, alias=config.PORTAL_HEADER_NAME),
    ) -> ogc_api_processes_fastapi.models.Results:
        """Implement OGC API - Processes `GET /jobs/{job_id}/results` endpoint.

        Get results for the job identifed by `job_id`.

        Parameters
        ----------
        job_id : str
            Identifier of the job.
        auth_header : tuple[str, str], optional
            Authorization header

        Returns
        -------
        ogc_api_processes_fastapi.models.Results
            Job results.
        """
        structlog.contextvars.bind_contextvars(job_id=job_id)
        user_uid = auth.authenticate_user(auth_header, portal_header)
        structlog.contextvars.bind_contextvars(user_id=user_uid)
        compute_sessionmaker = db_utils.get_compute_sessionmaker()
        with compute_sessionmaker() as compute_session:
            job = utils.get_job_from_broker_db(job_id=job_id, session=compute_session)
            auth.verify_permission(user_uid, job)
            results = utils.get_results_from_broker_db(job=job, session=compute_session)
            handle_download_metrics(job, results)
        return results

    def delete_job(
        self,
        job_id: str = fastapi.Path(...),
        auth_header: tuple[str, str] = fastapi.Depends(auth.get_auth_header),
        portal_header: str
        | None = fastapi.Header(None, alias=config.PORTAL_HEADER_NAME),
    ) -> ogc_api_processes_fastapi.models.StatusInfo:
        """Implement OGC API - Processes `DELETE /jobs/{job_id}` endpoint.

        Dismiss the job identifed by `job_id`.

        Parameters
        ----------
        job_id : str
            Identifier of the job.
        auth_header : tuple[str, str], optional
            Authorization header.

        Returns
        -------
        ogc_api_processes_fastapi.models.StatusInfo
            Job status information
        """
        structlog.contextvars.bind_contextvars(job_id=job_id)
        user_uid = auth.authenticate_user(auth_header, portal_header)
        structlog.contextvars.bind_contextvars(user_id=user_uid)
        compute_sessionmaker = db_utils.get_compute_sessionmaker()
        with compute_sessionmaker() as compute_session:
            job = utils.get_job_from_broker_db(job_id=job_id, session=compute_session)
            auth.verify_permission(user_uid, job)
            job = cads_broker.database.delete_request(
                request_uid=job_id, session=compute_session
            )
        job = utils.dictify_job(job)
        status_info = utils.make_status_info(job)
        return status_info<|MERGE_RESOLUTION|>--- conflicted
+++ resolved
@@ -354,22 +354,15 @@
         models.StatusInfo
             Job status information.
         """
-<<<<<<< HEAD
-        user_uid = await auth.authenticate_user_async(auth_header)
+        user_uid = await auth.authenticate_user_async(auth_header, portal_header)
+        portals = [p.strip() for p in portal_header.split(",")]
         compute_sessionmaker = db_utils.get_compute_async_sessionmaker()
         async with compute_sessionmaker() as compute_session:
             job = await utils.get_job_from_broker_db_async(
                 job_id=job_id, session=compute_session
             )
-=======
-        user_uid = auth.authenticate_user(auth_header, portal_header)
-        portals = [p.strip() for p in portal_header.split(",")]
-        compute_sessionmaker = db_utils.get_compute_sessionmaker()
-        with compute_sessionmaker() as compute_session:
-            job = utils.get_job_from_broker_db(job_id=job_id, session=compute_session)
         if job["portal"] not in portals:
             raise ogc_api_processes_fastapi.exceptions.NoSuchJob()
->>>>>>> 7d982ca9
         auth.verify_permission(user_uid, job)
         status_info = utils.make_status_info(job=job)
         return status_info
