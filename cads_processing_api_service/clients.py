--- conflicted
+++ resolved
@@ -42,517 +42,6 @@
 logger = logging.getLogger(__name__)
 
 
-<<<<<<< HEAD
-class ProcessSortCriterion(str, enum.Enum):
-    resource_uid_asc: str = "id"
-    resource_uid_desc: str = "-id"
-
-
-class JobSortCriterion(str, enum.Enum):
-    created_at_asc: str = "created"
-    created_at_desc: str = "-created"
-
-
-def lookup_resource_by_id(
-    id: str,
-    record: Type[cads_catalogue.database.BaseModel],
-    session: sqlalchemy.orm.Session,
-) -> cads_catalogue.database.Resource:
-
-    try:
-        row = session.query(record).filter(record.resource_uid == id).one()
-    except sqlalchemy.orm.exc.NoResultFound:
-        raise ogc_api_processes_fastapi.exceptions.NoSuchProcess()
-    return row
-
-
-def parse_sortby(sortby: str) -> tuple[str]:
-    sort_params = sortby.split("_")
-    sort_key = "_".join(sort_params[:-1])
-    sort_dir = sort_params[-1]
-    return (sort_key, sort_dir)
-
-
-def apply_metadata_filters(
-    statement: sqlalchemy.sql.selectable.Select,
-    resource: cads_broker.database.SystemRequest,
-    filters: dict[str, Optional[list[str]]],
-) -> sqlalchemy.sql.selectable.Select:
-    """Apply search filters to the running query.
-
-    Parameters
-    ----------
-        statement: sqlalchemy.sql.selectable.Select
-            select statement
-        resource: cads_broker.database.SystemRequest
-            sqlalchemy declarative base
-        filters: dict[str, Optional[list[str]]],
-            filters as key-value pairs
-
-
-    Returns
-    -------
-        sqlalchemy.sql.selectable.Select
-            updated select statement
-    """
-    for filter_key, filter_values in filters.items():
-        if filter_values:
-            statement = statement.where(
-                (resource.request_metadata[filter_key].astext).in_(filter_values)
-            )
-    return statement
-
-
-def apply_job_filters(
-    statement: sqlalchemy.sql.selectable.Select,
-    resource: cads_broker.database.SystemRequest,
-    filters: dict[str, Optional[list[str]]],
-) -> sqlalchemy.sql.selectable.Select:
-    """Apply search filters related to the job status to the running query.
-
-    Parameters
-    ----------
-        statement: sqlalchemy.sql.selectable.Select
-            select statement
-        resource: cads_broker.database.SystemRequest
-            sqlalchemy declarative base
-        filters: dict[str, Optional[list[str]]]
-            filters as key-value pairs
-
-
-    Returns
-    -------
-        sqlalchemy.sql.selectable.Select
-            updated select statement
-    """
-    for filter_key, filter_values in filters.items():
-        if filter_values:
-            statement = statement.where(
-                getattr(resource, filter_key).in_(filter_values)
-            )
-    return statement
-
-
-def get_compare_and_sort_method_name(sort_dir: str, back: bool) -> dict[str, str]:
-    if (sort_dir == "asc" and back) or (sort_dir == "desc" and not back):
-        compare_method_name = "__lt__"
-        sort_method_name = "desc"
-    elif (sort_dir == "asc" and not back) or (sort_dir == "desc" and back):
-        compare_method_name = "__gt__"
-        sort_method_name = "asc"
-    else:
-        raise ValueError(
-            f"sort_dir={sort_dir} and back={back} are not a valid combination"
-        )
-    compare_and_sort_method_name = {
-        "compare_method_name": compare_method_name,
-        "sort_method_name": sort_method_name,
-    }
-    return compare_and_sort_method_name
-
-
-def decode_base64(encoded: str) -> str:
-    encoded_bytes = encoded.encode("ascii")
-    decoded_bytes = base64.b64decode(encoded_bytes)
-    decoded_str = decoded_bytes.decode("ascii")
-    return decoded_str
-
-
-def encode_base64(decoded: str) -> str:
-    decoded_bytes = decoded.encode("ascii")
-    encoded_bytes = base64.b64encode(decoded_bytes)
-    encoded_str = encoded_bytes.decode("ascii")
-    return encoded_str
-
-
-def apply_bookmark(
-    statement: sqlalchemy.sql.selectable.Select,
-    resource: sqlalchemy.orm.decl_api.DeclarativeMeta,
-    cursor: Optional[str],
-    back: Optional[str],
-    sort_key: Optional[str],
-    sort_dir: Optional[str],
-) -> sqlalchemy.sql.selectable.Select:
-    """Apply pagination bookmark to the running query.
-
-    Parameters
-    ----------
-        statement: sqlalchemy.sql.selectable.Select
-            select statement
-        resource: sqlalchemy.orm.decl_api.DeclarativeMeta
-            sqlalchemy declarative base
-        cursor: Optional[str]
-            bookmark cursor
-        back: Optional[str]
-            if True set bookmark for previous page, else set bookmark for next page
-        sort_key: Optional[str]
-            key for sorting results
-        sort_dir: Optional[str]
-            sorting direction
-
-    Returns
-    -------
-        sqlalchemy.sql.selectable.Select
-            updated select statement
-    """
-    resource_attribute: sqlalchemy.orm.attributes.InstrumentedAttribute = getattr(
-        resource, sort_key
-    )
-    compare_method_name: str = get_compare_and_sort_method_name(sort_dir, back)[
-        "compare_method_name"
-    ]
-    compare_method: Callable = getattr(resource_attribute, compare_method_name)
-    bookmark_value: str = decode_base64(cursor)
-    statement = statement.where(compare_method(bookmark_value))
-
-    return statement
-
-
-def apply_sorting(
-    statement: sqlalchemy.sql.selectable.Select,
-    resource: sqlalchemy.orm.decl_api.DeclarativeMeta,
-    back: Optional[str],
-    sort_key: Optional[str],
-    sort_dir: Optional[str],
-) -> sqlalchemy.sql.selectable.Select:
-    """Apply sorting to the running query.
-
-    Parameters
-    ----------
-        statement: sqlalchemy.sql.selectable.Select
-            select statement
-        resource: sqlalchemy.orm.decl_api.DeclarativeMeta
-            sqlalchemy declarative base
-        back: Optional[str]
-            if True set bookmark for previous page, else set bookmark for next page
-        sort_key: Optional[str]
-            key for sorting results
-        sort_dir: Optional[str]
-            sorting direction
-
-    Returns
-    -------
-        sqlalchemy.sql.selectable.Select
-            updated select statement
-    """
-    resource_attribute: sqlalchemy.orm.attributes.InstrumentedAttribute = getattr(
-        resource, sort_key
-    )
-    sort_method_name: str = get_compare_and_sort_method_name(sort_dir, back)[
-        "sort_method_name"
-    ]
-    sort_method: Callable = getattr(resource_attribute, sort_method_name)
-    statement = statement.order_by(sort_method())
-
-    return statement
-
-
-def apply_limit(
-    statement: sqlalchemy.sql.selectable.Select,
-    limit: Optional[int],
-) -> sqlalchemy.sql.selectable.Select:
-    """Apply limit to the running query.
-
-    Parameters
-    ----------
-        statement: sqlalchemy.sql.selectable.Select
-            select statement
-        limit: Optional[int]
-            requested number of results to be shown
-
-    Returns
-    -------
-        sqlalchemy.sql.selectable.Select
-            updated select statement
-    """
-    statement = statement.limit(limit)
-    return statement
-
-
-def make_cursor(
-    entries: list[models.StatusInfo | ogc_api_processes_fastapi.models.ProcessSummary],
-    sort_key: str,
-    page: str,
-) -> str:
-    if page not in ("next", "prev"):
-        raise ValueError(f"page: {page} not valid")
-    if page == "next":
-        bookmark_element = entries[-1]
-    else:
-        bookmark_element = entries[0]
-    cursor = encode_base64(str(getattr(bookmark_element, sort_key)))
-    return cursor
-
-
-def make_pagination_qs(
-    entries: list[
-        ogc_api_processes_fastapi.models.StatusInfo
-        | ogc_api_processes_fastapi.models.ProcessSummary
-    ],
-    sort_key: str,
-) -> ogc_api_processes_fastapi.models.PaginationQueryParameters:
-    pagination_qs = ogc_api_processes_fastapi.models.PaginationQueryParameters(
-        next={}, prev={}
-    )
-    if len(entries) != 0:
-        cursor_next = make_cursor(entries, sort_key, "next")
-        pagination_qs.next = {"cursor": cursor_next, "back": "False"}
-        cursor_prev = make_cursor(entries, sort_key, "prev")
-        pagination_qs.prev = {"cursor": cursor_prev, "back": "True"}
-    return pagination_qs
-
-
-def get_contextual_accepted_licences(
-    execution_content: dict[str, Any]
-) -> set[tuple[str, int]]:
-    licences = execution_content.get("acceptedLicences")
-    if not licences:
-        licences = []
-    accepted_licences = set(
-        [(licence["id"], licence["revision"]) for licence in licences]
-    )
-    return accepted_licences
-
-
-def get_stored_accepted_licences(auth_header: dict[str, str]) -> set[tuple[str, int]]:
-    settings = config.ensure_settings()
-    request_url = urllib.parse.urljoin(
-        settings.internal_proxy_url,
-        f"{settings.profiles_base_url}/account/licences",
-    )
-    response = requests.get(request_url, headers=auth_header)
-    response.raise_for_status()
-    licences = response.json()["licences"]
-    accepted_licences = set(
-        [(licence["id"], licence["revision"]) for licence in licences]
-    )
-    return accepted_licences
-
-
-def check_licences(
-    required_licences: set[tuple[str, int]], accepted_licences: set[tuple[str, int]]
-) -> set[tuple[str, int]]:
-    missing_licences = required_licences - accepted_licences
-    if not len(missing_licences) == 0:
-        missing_licences_detail = [
-            {"id": licence[0], "revision": licence[1]} for licence in missing_licences
-        ]
-        raise exceptions.PermissionDenied(
-            title="required licences not accepted",
-            detail=(
-                "please accept the following licences to proceed: "
-                f"{missing_licences_detail}"
-            ),
-        )
-    return missing_licences
-
-
-def validate_request(
-    process_id: str,
-    execution_content: dict[str, Any],
-    auth_header: dict[str, str],
-    session: sqlalchemy.orm.Session,
-    process_table: Type[cads_catalogue.database.Resource],
-) -> cads_catalogue.database.Resource:
-    """Validate retrieve process execution request.
-
-    Check if requested dataset exists and if execution content is valid.
-    In case the check is successful, returns the resource (dataset)
-    associated to the process request.
-
-    Parameters
-    ----------
-    process_id : str
-        Process ID
-    execution_content: dict[str, Any]
-        Content of the process execution request
-    auth_header: dict[str, str]
-        Authorization header sent with the request
-    session : sqlalchemy.orm.Session
-        SQLAlchemy ORM session
-    process_table: Type[cads_catalogue.database.Resource]
-        Resources table
-
-    Returns
-    -------
-    cads_catalogue.database.BaseModel
-        Resource (dataset) associated to the process request.
-    """
-    resource = lookup_resource_by_id(
-        id=process_id, record=process_table, session=session
-    )
-    required_licences = set(
-        (licence.licence_uid, licence.revision) for licence in resource.licences
-    )
-    contextual_accepted_licences = get_contextual_accepted_licences(execution_content)
-    stored_accepted_licences = get_stored_accepted_licences(auth_header)
-    accepted_licences = contextual_accepted_licences.union(stored_accepted_licences)
-    check_licences(required_licences, accepted_licences)
-
-    return resource
-
-
-def submit_job(
-    user_id: int,
-    process_id: str,
-    execution_content: dict[str, Any],
-    resource: cads_catalogue.database.Resource,
-) -> models.StatusInfo:
-    """Submit new job.
-
-    Parameters
-    ----------
-    user_id: int,
-        User identifier.
-    process_id: str
-        Process ID.
-    execution_content: ogc_api_processes_fastapi.models.Execute
-        Body of the process execution request.
-    resource: cads_catalogue.database.Resource,
-        Catalogue resource corresponding to the requested retrieve process.
-
-
-    Returns
-    -------
-    models.StatusInfo
-        Sumbitted job status info.
-    """
-    job_kwargs = adaptors.make_system_job_kwargs(
-        process_id, execution_content, resource
-    )
-    job = cads_broker.database.create_request(
-        user_id=user_id,
-        process_id=process_id,
-        **job_kwargs,
-    )
-    status_info = make_status_info(job)
-
-    return status_info
-
-
-def check_token(
-    pat: Optional[str] = None, jwt: Optional[str] = None
-) -> tuple[str, dict[str, str]]:
-    print(pat)
-    if pat:
-        verification_endpoint = "/account/verification/pat"
-        auth_header = {"PRIVATE-TOKEN": pat}
-    elif jwt:
-        verification_endpoint = "/account/verification/oidc"
-        auth_header = {"Authorization": jwt}
-    else:
-        raise exceptions.PermissionDenied(
-            status_code=fastapi.status.HTTP_401_UNAUTHORIZED,
-            detail="Authentication required",
-        )
-    return (verification_endpoint, auth_header)
-
-
-def validate_token(
-    pat: Optional[str] = fastapi.Header(
-        None, description="Personal Access Token", alias="PRIVATE-TOKEN"
-    ),
-    jwt: Optional[str] = fastapi.Header(
-        None, description="JSON Web Token", alias="Authorization"
-    ),
-) -> dict[str, str]:
-    verification_endpoint, auth_header = check_token(pat=pat, jwt=jwt)
-    settings = config.ensure_settings()
-    request_url = urllib.parse.urljoin(
-        settings.internal_proxy_url,
-        f"{settings.profiles_base_url}{verification_endpoint}",
-    )
-    response = requests.post(request_url, headers=auth_header)
-    if response.status_code == fastapi.status.HTTP_401_UNAUTHORIZED:
-        raise exceptions.PermissionDenied(
-            status_code=response.status_code, detail=response.json()["detail"]
-        )
-    response.raise_for_status()
-    user = response.json()
-    user["auth_header"] = auth_header
-    return user
-
-
-def dictify_job(job: cads_broker.database.SystemRequest) -> dict[str, Any]:
-    job = {
-        column.key: getattr(job, column.key)
-        for column in sqlalchemy.inspect(job).mapper.column_attrs
-    }
-    return job
-
-
-def get_job_from_broker_db(job_id: str) -> dict[str, Any]:
-    try:
-        request = cads_broker.database.get_request(request_uid=job_id)
-    except (
-        sqlalchemy.exc.StatementError,
-        sqlalchemy.orm.exc.NoResultFound,
-    ):
-        raise ogc_api_processes_fastapi.exceptions.NoSuchJob(
-            f"Can't find the job {job_id}."
-        )
-    job = dictify_job(request)
-    return job
-
-
-def verify_permission(user: dict[str, str], job: dict[str, Any]) -> None:
-    user_id = user.get("id", None)
-    if job["request_metadata"]["user_id"] != user_id:
-        raise exceptions.PermissionDenied(detail="Operation not permitted")
-
-
-def get_results_from_broker_db(job: dict[str, Any]) -> dict[str, Any]:
-    job_status = job["status"]
-    job_id = job["request_uid"]
-    if job_status == "successful":
-        asset_value = cads_broker.database.get_request_result(request_uid=job_id)[
-            "args"
-        ][0]
-        results = {"asset": {"value": asset_value}}
-    elif job_status == "failed":
-        raise ogc_api_processes_fastapi.exceptions.JobResultsFailed(
-            type="RuntimeError",
-            detail=job["response_traceback"],
-            status_code=fastapi.status.HTTP_400_BAD_REQUEST,
-        )
-    elif job_status in ("accepted", "running"):
-        raise ogc_api_processes_fastapi.exceptions.ResultsNotReady(
-            f"Status of {job_id} is {job_status}."
-        )
-    return results
-
-
-def make_status_info(job: dict[str, Any], add_results=True) -> models.StatusInfo:
-    job_status = job["status"]
-    request_uid = job["request_uid"]
-    status_info = models.StatusInfo(
-        type="process",
-        jobID=request_uid,
-        processID=job["process_id"],
-        status=job_status,
-        created=job["created_at"],
-        started=job["started_at"],
-        finished=job["finished_at"],
-        updated=job["updated_at"],
-    )
-    if add_results:
-        results = None
-        try:
-            results = get_results_from_broker_db(job)
-        except ogc_api_processes_fastapi.exceptions.JobResultsFailed as exc:
-            results = {
-                "type": exc.type,
-                "title": exc.title,
-                "detail": exc.detail,
-            }
-        except ogc_api_processes_fastapi.exceptions.ResultsNotReady:
-            results = None
-        status_info.results = results
-    return status_info
-
-
-=======
->>>>>>> 7ae59d31
 @attrs.define
 class DatabaseClient(ogc_api_processes_fastapi.clients.BaseClient):
     """Database implementation of the OGC API - Processes endpoints.
@@ -679,13 +168,8 @@
         self,
         process_id: str = fastapi.Path(...),
         execution_content: models.Execute = fastapi.Body(...),
-<<<<<<< HEAD
-        user: dict[str, str] = fastapi.Depends(validate_token),
+        user: dict[str, str] = fastapi.Depends(utils.validate_token),
     ) -> models.StatusInfo:
-=======
-        user: dict[str, str] = fastapi.Depends(utils.validate_token),
-    ) -> ogc_api_processes_fastapi.models.StatusInfo:
->>>>>>> 7ae59d31
         """Implement OGC API - Processes `POST /processes/{process_id}/execution` endpoint.
 
         Request execution of the process identified by `process_id`.
@@ -744,13 +228,8 @@
         ),
         cursor: Optional[str] = fastapi.Query(None, include_in_schema=False),
         back: Optional[bool] = fastapi.Query(None, include_in_schema=False),
-<<<<<<< HEAD
-        user: dict[str, str] = fastapi.Depends(validate_token),
+        user: dict[str, str] = fastapi.Depends(utils.validate_token),
     ) -> models.JobList:
-=======
-        user: dict[str, str] = fastapi.Depends(utils.validate_token),
-    ) -> ogc_api_processes_fastapi.models.JobList:
->>>>>>> 7ae59d31
         """Implement OGC API - Processes `GET /jobs` endpoint.
 
         Get jobs' status information list.
@@ -809,27 +288,9 @@
             job_entries = session.scalars(statement).all()
         if back:
             job_entries = reversed(job_entries)
-<<<<<<< HEAD
-        jobs = [make_status_info(dictify_job(job)) for job in job_entries]
+        jobs = [utils.make_status_info(utils.dictify_job(job)) for job in job_entries]
         job_list = models.JobList(jobs=jobs)
-        pagination_qs = make_pagination_qs(jobs, sort_key=sortby.lstrip("-"))
-=======
-        jobs = [
-            ogc_api_processes_fastapi.models.StatusInfo(
-                type="process",
-                jobID=job.request_uid,
-                processID=job.process_id,
-                status=job.status,
-                created=job.created_at,
-                started=job.started_at,
-                finished=job.finished_at,
-                updated=job.updated_at,
-            )
-            for job in job_entries
-        ]
-        job_list = ogc_api_processes_fastapi.models.JobList(jobs=jobs)
         pagination_qs = utils.make_pagination_qs(jobs, sort_key=sortby.lstrip("-"))
->>>>>>> 7ae59d31
         job_list._pagination_qs = pagination_qs
 
         return job_list
@@ -837,13 +298,8 @@
     def get_job(
         self,
         job_id: str = fastapi.Path(...),
-<<<<<<< HEAD
-        user: dict[str, str] = fastapi.Depends(validate_token),
-    ) -> models.StatusInfo:
-=======
         user: dict[str, str] = fastapi.Depends(utils.validate_token),
     ) -> ogc_api_processes_fastapi.models.StatusInfo:
->>>>>>> 7ae59d31
         """Implement OGC API - Processes `GET /jobs/{job_id}` endpoint.
 
         Get status information for the job identifed by `job_id`.
@@ -865,24 +321,9 @@
         ogc_api_processes_fastapi.exceptions.NoSuchJob
             If the job `job_id` is not found.
         """
-<<<<<<< HEAD
-        job = get_job_from_broker_db(job_id=job_id)
-        verify_permission(user, job)
-        status_info = make_status_info(job)
-=======
         job = utils.get_job_from_broker_db(job_id=job_id)
         utils.verify_permission(user, job)
-        status_info = ogc_api_processes_fastapi.models.StatusInfo(
-            processID=job.process_id,
-            type="process",
-            jobID=job.request_uid,
-            status=job.status,
-            created=job.created_at,
-            started=job.started_at,
-            finished=job.finished_at,
-            updated=job.updated_at,
-        )
->>>>>>> 7ae59d31
+        status_info = utils.make_status_info(job)
         return status_info
 
     def get_job_results(
@@ -915,41 +356,16 @@
         ogc_api_processes_fastapi.exceptions.JobResultsFailed
             If job `job_id` results preparation failed.
         """
-<<<<<<< HEAD
-        job = get_job_from_broker_db(job_id=job_id)
-        verify_permission(user, job)
-        results = get_results_from_broker_db(job=job)
-        return results
-=======
         job = utils.get_job_from_broker_db(job_id=job_id)
         utils.verify_permission(user, job)
-        if job.status == "successful":
-            asset_value = cads_broker.database.get_request_result(
-                request_uid=job.request_uid
-            )["args"][0]
-            return {"asset": {"value": asset_value}}
-        elif job.status == "failed":
-            raise ogc_api_processes_fastapi.exceptions.JobResultsFailed(
-                type="RuntimeError",
-                detail=job.response_traceback,
-                status_code=fastapi.status.HTTP_400_BAD_REQUEST,
-            )
-        elif job.status in ("accepted", "running"):
-            raise ogc_api_processes_fastapi.exceptions.ResultsNotReady(
-                f"Status of {job_id} is {job.status}."
-            )
->>>>>>> 7ae59d31
+        results = utils.get_results_from_broker_db(job=job)
+        return results
 
     def delete_job(
         self,
         job_id: str = fastapi.Path(...),
-<<<<<<< HEAD
-        user: dict[str, str] = fastapi.Depends(validate_token),
-    ) -> models.StatusInfo:
-=======
         user: dict[str, str] = fastapi.Depends(utils.validate_token),
     ) -> ogc_api_processes_fastapi.models.StatusInfo:
->>>>>>> 7ae59d31
         """Implement OGC API - Processes `DELETE /jobs/{job_id}` endpoint.
 
         Dismiss the job identifed by `job_id`.
@@ -974,6 +390,6 @@
         job = utils.get_job_from_broker_db(job_id=job_id)
         utils.verify_permission(user, job)
         job = cads_broker.database.delete_request(request_uid=job_id)
-        job = dictify_job(job)
-        status_info = make_status_info(job, add_results=False)
+        job = utils.dictify_job(job)
+        status_info = utils.make_status_info(job, add_results=False)
         return status_info