--- conflicted
+++ resolved
@@ -38,13 +38,11 @@
     cache_resources_maxsize: int = 1000
     cache_resources_ttl: int = 10
 
-<<<<<<< HEAD
     profiling: bool = False
-=======
+
     @property
     def profiles_api_url(self) -> str:
         return f"http://{self.profiles_service}:{self.profiles_api_service_port}"
->>>>>>> 7d982ca9
 
 
 def ensure_settings(
