# Copyright 2022, European Union.

# Licensed under the Apache License, Version 2.0 (the "License");
# you may not use this file except in compliance with the License.
# You may obtain a copy of the License at

#     http://www.apache.org/licenses/LICENSE-2.0

# Unless required by applicable law or agreed to in writing, software
# distributed under the License is distributed on an "AS IS" BASIS,
# WITHOUT WARRANTIES OR CONDITIONS OF ANY KIND, either express or implied.
# See the License for the specific language governing permissions and
# limitations under the License

import logging
<<<<<<< HEAD
from typing import Any, Type
=======
import urllib.parse
from typing import Type
>>>>>>> 0b4ad6f3

import attrs
import cads_catalogue.database
import fastapi
import fastapi_utils.session
import ogc_api_processes_fastapi
import ogc_api_processes_fastapi.clients
import ogc_api_processes_fastapi.models
import sqlalchemy.orm
import sqlalchemy.orm.exc

from . import adaptors, config, errors

settings = config.SqlalchemySettings()

logger = logging.getLogger(__name__)


def lookup_id(
    id: str,
    record: Type[cads_catalogue.database.BaseModel],
    session: sqlalchemy.orm.Session,
) -> cads_catalogue.database.BaseModel:
    """Lookup row by id."""
    try:
        row = session.query(record).filter(record.resource_uid == id).one()
    except sqlalchemy.orm.exc.NoResultFound:
        raise errors.NotFoundError(f"{record.__name__} {id} not found")
    return row


def process_summary_serializer(
    db_model: cads_catalogue.database.Resource,
) -> ogc_api_processes_fastapi.models.ProcessSummary:

    retval = ogc_api_processes_fastapi.models.ProcessSummary(
        title=f"Retrieve of {db_model.title}",
        description=db_model.description,
        keywords=db_model.keywords,
        id=f"retrieve-{db_model.resource_uid}",
        version="1.0.0",
        jobControlOptions=[
            "async-execute",
        ],
        outputTransmission=[
            "reference",
        ],
    )

    return retval


# TODO: this is a mock implementation. Change it when database is ready.
def process_inputs_serializer() -> list[
    dict[str, ogc_api_processes_fastapi.models.InputDescription]
]:
    inputs = adaptors.translate_cds_into_ogc_inputs(
        urllib.parse.urljoin(__file__, "../tests/data/form.json")
    )
    return inputs


def process_description_serializer(
    db_model: cads_catalogue.database.Resource,
) -> ogc_api_processes_fastapi.models.ProcessDescription:

    process_summary = process_summary_serializer(db_model)
    retval = ogc_api_processes_fastapi.models.ProcessDescription(
        **process_summary.dict(),
        inputs=process_inputs_serializer(),
    )

    return retval


@attrs.define
class DatabaseClient(ogc_api_processes_fastapi.clients.BaseClient):
    """
    Database implementation of the OGC API - Processes endpoints.
    """

    reader: fastapi_utils.session.FastAPISessionMaker = attrs.field(
        default=fastapi_utils.session.FastAPISessionMaker(settings.connection_string),
        init=False,
    )
    process_table: Type[cads_catalogue.database.Resource] = attrs.field(
        default=cads_catalogue.database.Resource
    )

    def get_processes_list(
        self, limit: int | None = None, offset: int = 0
    ) -> list[ogc_api_processes_fastapi.models.ProcessSummary]:
        with self.reader.context_session() as session:
            if limit:
                processes = (
                    session.query(self.process_table).offset(offset).limit(limit).all()
                )
            else:
                processes = session.query(self.process_table).offset(offset).all()
            processes_list = [
                process_summary_serializer(process) for process in processes
            ]

        return processes_list

    def get_process_description(
        self, process_id: str
    ) -> ogc_api_processes_fastapi.models.ProcessDescription:
        with self.reader.context_session() as session:
            id = process_id[len("retrieve-") :]
            process = lookup_id(id=id, record=self.process_table, session=session)
            process_description = process_description_serializer(process)
            process_description.outputs = [
                {
                    "download_url": ogc_api_processes_fastapi.models.OutputDescription(
                        title="Download URL",
                        description="URL to download process result",
                        schema_=ogc_api_processes_fastapi.models.SchemaItem(  # type: ignore
                            type="string", format="url"
                        ),
                    )
                }
            ]

        return process_description

    def post_process_execution(
        self, process_id: str, execution_content: models.Execute
    ) -> Any:
        inputs_schema = adaptors.translate_cds_into_ogc_inputs("./tests/form.json")
        return inputs_schema


app = fastapi.FastAPI()
app = ogc_api_processes_fastapi.include_routers(app=app, client=DatabaseClient())<|MERGE_RESOLUTION|>--- conflicted
+++ resolved
@@ -13,12 +13,8 @@
 # limitations under the License
 
 import logging
-<<<<<<< HEAD
+import urllib.parse
 from typing import Any, Type
-=======
-import urllib.parse
-from typing import Type
->>>>>>> 0b4ad6f3
 
 import attrs
 import cads_catalogue.database
@@ -146,7 +142,9 @@
         return process_description
 
     def post_process_execution(
-        self, process_id: str, execution_content: models.Execute
+        self,
+        process_id: str,
+        execution_content: ogc_api_processes_fastapi.models.Execute,
     ) -> Any:
         inputs_schema = adaptors.translate_cds_into_ogc_inputs("./tests/form.json")
         return inputs_schema
