"""CADS Processing API service instantiation."""

# Copyright 2022, European Union.

# Licensed under the Apache License, Version 2.0 (the "License");
# you may not use this file except in compliance with the License.
# You may obtain a copy of the License at

#     http://www.apache.org/licenses/LICENSE-2.0

# Unless required by applicable law or agreed to in writing, software
# distributed under the License is distributed on an "AS IS" BASIS,
# WITHOUT WARRANTIES OR CONDITIONS OF ANY KIND, either express or implied.
# See the License for the specific language governing permissions and
# limitations under the License

<<<<<<< HEAD
import asgi_correlation_id
=======
import fastapi.middleware.cors
>>>>>>> 539b7ded
import ogc_api_processes_fastapi
import starlette_exporter

from . import clients, config, constraints, exceptions, metrics

config.configure_logger()
app = ogc_api_processes_fastapi.instantiate_app(
    clients.DatabaseClient()  # type: ignore
)
app = ogc_api_processes_fastapi.include_exception_handlers(app=app)
app = exceptions.include_exception_handlers(app=app)
app.router.add_api_route(
    "/processes/{process_id}/constraints",
    constraints.validate_constraints,
    methods=["POST"],
)
app.add_route("/metrics", starlette_exporter.handle_metrics)
app.add_middleware(starlette_exporter.middleware.PrometheusMiddleware)
metrics.add_metrics_middleware(app)  # type: ignore
<<<<<<< HEAD
app.add_middleware(asgi_correlation_id.CorrelationIdMiddleware)
=======

# FIXME: temporary workaround
app.add_middleware(
    fastapi.middleware.cors.CORSMiddleware,
    allow_origins=["*"],
    allow_credentials=True,
    allow_methods=["*"],
    allow_headers=["*"],
)
>>>>>>> 539b7ded
<|MERGE_RESOLUTION|>--- conflicted
+++ resolved
@@ -14,11 +14,8 @@
 # See the License for the specific language governing permissions and
 # limitations under the License
 
-<<<<<<< HEAD
 import asgi_correlation_id
-=======
 import fastapi.middleware.cors
->>>>>>> 539b7ded
 import ogc_api_processes_fastapi
 import starlette_exporter
 
@@ -38,9 +35,8 @@
 app.add_route("/metrics", starlette_exporter.handle_metrics)
 app.add_middleware(starlette_exporter.middleware.PrometheusMiddleware)
 metrics.add_metrics_middleware(app)  # type: ignore
-<<<<<<< HEAD
 app.add_middleware(asgi_correlation_id.CorrelationIdMiddleware)
-=======
+
 
 # FIXME: temporary workaround
 app.add_middleware(
@@ -49,5 +45,4 @@
     allow_credentials=True,
     allow_methods=["*"],
     allow_headers=["*"],
-)
->>>>>>> 539b7ded
+)