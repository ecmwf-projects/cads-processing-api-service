--- conflicted
+++ resolved
@@ -18,400 +18,6 @@
 import fastapi
 import fastapi_utils.session
 import ogc_api_processes_fastapi
-<<<<<<< HEAD
-import ogc_api_processes_fastapi.clients
-import ogc_api_processes_fastapi.exceptions
-import ogc_api_processes_fastapi.models
-import requests  # type: ignore
-import sqlalchemy.orm
-import sqlalchemy.orm.exc
-
-from . import adaptors, config, exceptions
-
-dbsettings = cads_catalogue.config.SqlalchemySettings()
-settings = config.Settings()
-
-logger = logging.getLogger(__name__)
-
-JOBS: dict[str, dict[str, str | datetime.datetime | None]] = {}
-
-
-def lookup_id(
-    id: str,
-    record: Type[cads_catalogue.database.BaseModel],
-    session: sqlalchemy.orm.Session,
-) -> cads_catalogue.database.BaseModel:
-    """Search database record by id.
-
-    Lookup `record` instance containing identifier `id` in the provided SQLAlchemy `session`.
-
-    Parameters
-    ----------
-    id : str
-        Identifier to look up.
-    record : Type[cads_catalogue.database.BaseModel]
-        Record for which to look for identifier `id`.
-    session : sqlalchemy.orm.Session
-        SQLAlchemy ORM session.
-
-    Returns
-    -------
-    cads_catalogue.database.BaseModel
-        Record instance containing identifier `id`.
-
-    Raises
-    ------
-    errors.NotFoundError
-        If not `record` instance is found containing identifier `id`.
-    """
-    try:
-        row = session.query(record).filter(record.resource_uid == id).one()
-    except sqlalchemy.orm.exc.NoResultFound:
-        raise exceptions.NotFoundError(f"{record.__name__} {id} not found")
-    return row
-
-
-def process_summary_serializer(
-    db_model: cads_catalogue.database.Resource,
-) -> ogc_api_processes_fastapi.models.ProcessSummary:
-    """Convert provided database entry into a representation of a process summary.
-
-    Parameters
-    ----------
-    db_model : cads_catalogue.database.Resource
-        Database entry.
-
-    Returns
-    -------
-    ogc_api_processes_fastapi.models.ProcessSummary
-        Process summary representation.
-    """
-    retval = ogc_api_processes_fastapi.models.ProcessSummary(
-        title=f"Retrieve of {db_model.title}",
-        description=json.dumps(db_model.description),
-        keywords=db_model.keywords,
-        id=f"retrieve-{db_model.resource_uid}",
-        version="1.0.0",
-        jobControlOptions=[
-            "async-execute",
-        ],
-        outputTransmission=[
-            "reference",
-        ],
-    )
-
-    return retval
-
-
-# TODO: this is a mock implementation. Change it when database is ready.
-def process_inputs_serializer(
-    db_model: cads_catalogue.database.Resource,
-) -> list[dict[str, ogc_api_processes_fastapi.models.InputDescription]]:
-    """Convert provided database entry into a representation of a process inputs.
-
-    Parameters
-    ----------
-    db_model : cads_catalogue.database.Resource
-        Database entry.
-
-    Returns
-    -------
-    list[ dict[str, ogc_api_processes_fastapi.models.InputDescription] ]
-        Process inputs representation.
-    """
-    form_url = urllib.parse.urljoin(settings.document_storage_url, db_model.form)
-    form_json = requests.get(url=form_url).json()
-    print(form_json)
-    inputs = adaptors.translate_cds_into_ogc_inputs(
-        urllib.parse.urljoin(__file__, "../tests/data/form.json")
-    )
-    return inputs
-
-
-def process_description_serializer(
-    db_model: cads_catalogue.database.Resource,
-) -> ogc_api_processes_fastapi.models.ProcessDescription:
-    """Convert provided database entry into a representation of a process description.
-
-    Parameters
-    ----------
-    db_model : cads_catalogue.database.Resource
-        Database entry.
-
-    Returns
-    -------
-    ogc_api_processes_fastapi.models.ProcessDescription
-        Process description representation.
-    """
-    process_summary = process_summary_serializer(db_model)
-    retval = ogc_api_processes_fastapi.models.ProcessDescription(
-        **process_summary.dict(),
-        inputs=process_inputs_serializer(db_model),
-    )
-
-    return retval
-
-
-def update_job_status(job_id: str) -> None:
-    """Randomly update status of job `job_id`.
-
-    Parameters
-    ----------
-    job_id : str
-        Job ID.
-    """
-    if JOBS[job_id]["status"] == "accepted":
-        random_number = random.randint(1, 10)
-        if random_number >= 5:
-            JOBS[job_id]["status"] = "running"
-            JOBS[job_id]["updated"] = datetime.datetime.now()
-            JOBS[job_id]["started"] = datetime.datetime.now()
-        elif random_number <= 1:
-            JOBS[job_id]["status"] = "failed"
-            JOBS[job_id]["updated"] = datetime.datetime.now()
-            JOBS[job_id]["finished"] = datetime.datetime.now()
-    elif JOBS[job_id]["status"] == "running":
-        random_number = random.randint(1, 10)
-        if random_number >= 7:
-            JOBS[job_id]["status"] = "successful"
-            JOBS[job_id]["updated"] = datetime.datetime.now()
-            JOBS[job_id]["finished"] = datetime.datetime.now()
-        elif random_number <= 1:
-            JOBS[job_id]["status"] = "failed"
-            JOBS[job_id]["updated"] = datetime.datetime.now()
-            JOBS[job_id]["finished"] = datetime.datetime.now()
-
-
-@attrs.define
-class DatabaseClient(ogc_api_processes_fastapi.clients.BaseClient):
-    """Database implementation of the OGC API - Processes endpoints.
-
-    Attributes
-    ----------
-    reader : fastapi_utils.session.FastAPISessionMaker
-        SQLAlchemy ORM session reader.
-    process_table: Type[cads_catalogue.database.Resource]
-        Processes record/table.
-    """
-
-    reader: fastapi_utils.session.FastAPISessionMaker = attrs.field(
-        default=fastapi_utils.session.FastAPISessionMaker(dbsettings.connection_string),
-        init=False,
-    )
-    process_table: Type[cads_catalogue.database.Resource] = attrs.field(
-        default=cads_catalogue.database.Resource
-    )
-
-    def get_processes(
-        self, limit: int | None = None, offset: int = 0
-    ) -> list[ogc_api_processes_fastapi.models.ProcessSummary]:
-        """Implement OGC API - Processes `GET /processes` endpoint.
-
-        Get the list of available processes from the database.
-
-        Parameters
-        ----------
-        limit : int | None, optional
-            Number of processes summaries to be returned.
-        offset : int, optional
-            Index (starting from 0) of the first process summary
-            to be returned, by default 0.
-
-        Returns
-        -------
-        list[ogc_api_processes_fastapi.models.ProcessSummary]
-            List of available processes.
-        """
-        with self.reader.context_session() as session:
-            if limit:
-                processes = (
-                    session.query(self.process_table).offset(offset).limit(limit).all()
-                )
-            else:
-                processes = session.query(self.process_table).offset(offset).all()
-            processes_list = [
-                process_summary_serializer(process) for process in processes
-            ]
-
-        return processes_list
-
-    def get_process(
-        self, process_id: str
-    ) -> ogc_api_processes_fastapi.models.ProcessDescription:
-        """Implement OGC API - Processes `GET /processes/{process_id}` endpoint.
-
-        Get the description of the process identified by `process_id`.
-
-        Parameters
-        ----------
-        process_id : str
-            Process identifier.
-
-        Returns
-        -------
-        ogc_api_processes_fastapi.models.ProcessDescription
-            Process description.
-
-        Raises
-        ------
-        ogc_api_processes_fastapi.exceptions.NoSuchProcess
-            If the process `process_id` is not found.
-        """
-        with self.reader.context_session() as session:
-            id = process_id[len("retrieve-") :]
-            try:
-                process = lookup_id(id=id, record=self.process_table, session=session)
-            except exceptions.NotFoundError:
-                raise ogc_api_processes_fastapi.exceptions.NoSuchProcess()
-            process_description = process_description_serializer(process)
-            process_description.outputs = [
-                {
-                    "download_url": ogc_api_processes_fastapi.models.OutputDescription(
-                        title="Download URL",
-                        description="URL to download process result",
-                        schema_=ogc_api_processes_fastapi.models.SchemaItem(  # type: ignore
-                            type="string", format="url"
-                        ),
-                    )
-                }
-            ]
-
-        return process_description
-
-    def post_process_execute(
-        self,
-        process_id: str,
-        execution_content: ogc_api_processes_fastapi.models.Execute,
-    ) -> ogc_api_processes_fastapi.models.StatusInfo:
-        """Implement OGC API - Processes `POST /processes/{process_id}/execute` endpoint.
-
-        Request execution of the process identified by `process_id`.
-
-        Parameters
-        ----------
-        process_id : str
-            Process identifier.
-        execution_content : ogc_api_processes_fastapi.models.Execute
-            Process execution details (e.g. inputs).
-
-        Returns
-        -------
-        ogc_api_processes_fastapi.models.StatusInfo
-            Information on the status of the job.
-
-        Raises
-        ------
-        ogc_api_processes_fastapi.exceptions.NoSuchProcess
-            If the process `process_id` is not found.
-        """
-        process_description = self.get_process(process_id)
-        # TODO: inputs validation
-        print(process_description)
-        job_id = f"{random.randint(1,1000):04}"
-        while job_id in JOBS.keys():
-            job_id = f"{random.randint(1,1000):04}"
-        JOBS[job_id] = {
-            "jobID": job_id,
-            "status": "accepted",
-            "type": "process",
-            "created": datetime.datetime.now(),
-            "started": None,
-            "finished": None,
-            "updated": datetime.datetime.now(),
-            "processID": process_id,
-        }
-        status_info = ogc_api_processes_fastapi.models.StatusInfo(**JOBS[job_id])
-        return status_info
-
-    def get_jobs(self) -> list[ogc_api_processes_fastapi.models.StatusInfo]:
-        """Implement OGC API - Processes `GET /jobs` endpoint.
-
-        Get jobs' status information list.
-
-        Parameters
-        ----------
-        ...
-
-        Returns
-        -------
-        list[ogc_api_processes_fastapi.models.StatusInfo]
-            Information on the status of the job.
-        """
-        for job_id in JOBS:
-            update_job_status(job_id)
-        jobs_list = [
-            ogc_api_processes_fastapi.models.StatusInfo(**JOBS[job_id])
-            for job_id in JOBS
-        ]
-        return jobs_list
-
-    def get_job(self, job_id: str) -> ogc_api_processes_fastapi.models.StatusInfo:
-        """Implement OGC API - Processes `GET /jobs/{job_id}` endpoint.
-
-        Get status information for the job identifed by `job_id`.
-
-        Parameters
-        ----------
-        job_id : str
-            Identifier of the job.
-
-        Returns
-        -------
-        ogc_api_processes_fastapi.models.StatusInfo
-            Information on the status of the job.
-
-        Raises
-        ------
-        ogc_api_processes_fastapi.exceptions.NoSuchJob
-            If the job `job_id` is not found.
-        """
-        if job_id not in JOBS.keys():
-            raise ogc_api_processes_fastapi.exceptions.NoSuchJob()
-        update_job_status(job_id)
-        status_info = ogc_api_processes_fastapi.models.StatusInfo(**JOBS[job_id])
-
-        return status_info
-
-    def get_job_results(self, job_id: str) -> ogc_api_processes_fastapi.models.Link:
-        """Implement OGC API - Processes `GET /jobs/{job_id}/results` endpoint.
-
-        Get results for the job identifed by `job_id`.
-
-        Parameters
-        ----------
-        job_id : str
-            Identifier of the job.
-
-        Returns
-        -------
-        ogc_api_processes_fastapi.models.Link
-            Link to the job results.
-
-        Raises
-        ------
-        ogc_api_processes_fastapi.exceptions.NoSuchJob
-            If the job `job_id` is not found.
-
-        ogc_api_processes_fastapi.exceptions.ResultsNotReady
-            If job `job_id` results are not yet ready.
-
-        ogc_api_processes_fastapi.exceptions.JobResultsFailed
-            If job `job_id` results preparation failed.
-        """
-        if job_id not in JOBS.keys():
-            raise ogc_api_processes_fastapi.exceptions.NoSuchJob()
-        update_job_status(job_id)
-        if JOBS[job_id]["status"] in ("accepted", "running"):
-            raise ogc_api_processes_fastapi.exceptions.ResultsNotReady()
-        elif JOBS[job_id]["status"] == "failed":
-            raise ogc_api_processes_fastapi.exceptions.JobResultsFailed()
-        results_link = ogc_api_processes_fastapi.models.Link(
-            href=f"https://example.org/{job_id}-results.nc",
-            title=f"Download link for the result of job {job_id}",
-        )
-        return results_link
-=======
->>>>>>> 5f95715c
 
 from . import clients
 
