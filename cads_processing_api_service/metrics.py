--- conflicted
+++ resolved
@@ -19,7 +19,6 @@
 import starlette.responses
 import starlette_exporter
 from sqlalchemy.orm import session
-import datetime
 
 from . import db_utils
 
@@ -52,7 +51,6 @@
 ) -> starlette.responses.Response:
     compute_sessionmaker = db_utils.get_compute_sessionmaker()
     with compute_sessionmaker() as compute_session:
-<<<<<<< HEAD
         set_request_metrics(compute_session)
         set_user_metrics(compute_session)
     return starlette_exporter.handle_metrics(request)
@@ -84,10 +82,6 @@
     waiting_behind_themselves = (
         cads_broker.database.count_waiting_users_queued_behind_themselves(
             compute_session
-=======
-        GAUGE.labels("queue").set(
-            cads_broker.database.count_requests(compute_session, status="accepted")
->>>>>>> 3f15c9b6
         )
     )
     for dataset, count in waiting_behind_themselves:
