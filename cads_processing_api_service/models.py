"""CADS Processing API specific models."""

# Copyright 2022, European Union.

# Licensed under the Apache License, Version 2.0 (the "License");
# you may not use this file except in compliance with the License.
# You may obtain a copy of the License at

#     http://www.apache.org/licenses/LICENSE-2.0

# Unless required by applicable law or agreed to in writing, software
# distributed under the License is distributed on an "AS IS" BASIS,
# WITHOUT WARRANTIES OR CONDITIONS OF ANY KIND, either express or implied.
# See the License for the specific language governing permissions and
# limitations under the License

import datetime
from typing import Any

import ogc_api_processes_fastapi.models
import pydantic


class StatusInfoMetadata(pydantic.BaseModel):
    request: dict[str, Any] | None = None
    results: dict[str, Any] | None = None
    datasetMetadata: dict[str, Any] | None = None
    qos: dict[str, Any] | None = None
    log: list[tuple[str, str]] | None = None


class StatusInfo(ogc_api_processes_fastapi.models.StatusInfo):
    metadata: StatusInfoMetadata | None = None


class JobListMetadata(pydantic.BaseModel):
    totalCount: int | None = None


class DatasetMessage(pydantic.BaseModel):
    date: datetime.datetime | None = None
    severity: str | None = None
    content: str | None = None


class DatasetMetadata(pydantic.BaseModel):
    title: str | None = None
    messages: list[DatasetMessage] | None = None


class JobList(ogc_api_processes_fastapi.models.JobList):
    jobs: list[StatusInfo]  # type: ignore
    metadata: JobListMetadata | None = None


class Exception(ogc_api_processes_fastapi.models.Exception):
    trace_id: str | None = None
    traceback: str | None = None
<<<<<<< HEAD


class Costing(pydantic.BaseModel):
    costs: dict[str, float] | None = None
    max_costs_exceeded: dict[str, float] | None = None
=======
    messages: list[tuple[str, str]] | None = None
>>>>>>> 759de926
<|MERGE_RESOLUTION|>--- conflicted
+++ resolved
@@ -56,12 +56,9 @@
 class Exception(ogc_api_processes_fastapi.models.Exception):
     trace_id: str | None = None
     traceback: str | None = None
-<<<<<<< HEAD
+    messages: list[tuple[str, str]] | None = None
 
 
 class Costing(pydantic.BaseModel):
     costs: dict[str, float] | None = None
-    max_costs_exceeded: dict[str, float] | None = None
-=======
-    messages: list[tuple[str, str]] | None = None
->>>>>>> 759de926
+    max_costs_exceeded: dict[str, float] | None = None