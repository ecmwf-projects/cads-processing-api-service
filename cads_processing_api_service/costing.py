--- conflicted
+++ resolved
@@ -100,7 +100,7 @@
 def compute_costing(
     request: dict[str, Any],
     adaptor_properties: dict[str, Any],
-<<<<<<< HEAD
+    request_origin: str,
 ) -> models.CostingInfo:
     """
     Compute the costs of the request.
@@ -117,10 +117,6 @@
     models.CostingInfo
         Costs of the request.
     """
-=======
-    request_origin: str,
-) -> models.Costing:
->>>>>>> 0041cce7
     adaptor: cads_adaptors.AbstractAdaptor = adaptors.instantiate_adaptor(
         adaptor_properties=adaptor_properties
     )
@@ -131,19 +127,6 @@
         request=request, cost_threshold=cost_threshold
     )
     costing_config: dict[str, Any] = adaptor_properties["config"].get("costing", {})
-<<<<<<< HEAD
     limits: dict[str, Any] = costing_config.get("max_costs", {})
     costing_info = models.CostingInfo(costs=costs, limits=limits)
-=======
-    max_costs: dict[str, Any] = costing_config.get(cost_threshold, {})
-    max_costs_exceeded = {}
-    for max_cost_id, max_cost_value in max_costs.items():
-        max_cost_value = float(max_cost_value)
-        if max_cost_id in costs.keys():
-            if costs[max_cost_id] > max_cost_value:
-                max_costs_exceeded[max_cost_id] = max_cost_value
-    costing_info = models.Costing(
-        costs=costs, max_costs=max_costs, max_costs_exceeded=max_costs_exceeded
-    )
->>>>>>> 0041cce7
     return costing_info