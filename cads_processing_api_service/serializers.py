"""Catalogue entries to OGC API Processes models serializers."""

# Copyright 2022, European Union.
#
# Licensed under the Apache License, Version 2.0 (the "License");
# you may not use this file except in compliance with the License.
# You may obtain a copy of the License at
#
#     http://www.apache.org/licenses/LICENSE-2.0
#
# Unless required by applicable law or agreed to in writing, software
# distributed under the License is distributed on an "AS IS" BASIS,
# WITHOUT WARRANTIES OR CONDITIONS OF ANY KIND, either express or implied.
# See the License for the specific language governing permissions and
# limitations under the License.

import cads_catalogue.database
<<<<<<< HEAD
import ogc_api_processes_fastapi.models
import requests

from . import config, translators

=======
import ogc_api_processes_fastapi.responses
>>>>>>> a853fb30

from . import translators


def serialize_process_summary(
    db_model: cads_catalogue.database.Resource,
) -> ogc_api_processes_fastapi.models.ProcessSummary:
    """Convert provided database entry into a representation of a process summary.

    Parameters
    ----------
    db_model : cads_catalogue.database.Resource
        Database entry.

    Returns
    -------
    ogc_api_processes_fastapi.models.ProcessSummary
        Process summary representation.
    """
    retval = ogc_api_processes_fastapi.models.ProcessSummary(
        title=db_model.title,
        description=db_model.abstract,
        keywords=db_model.keywords,
        id=db_model.resource_uid,
        version="1.0.0",
        jobControlOptions=[
            "async-execute",
        ],
        outputTransmission=[
            "reference",
        ],
    )

    return retval


def serialize_process_description(
    db_model: cads_catalogue.database.Resource,
) -> ogc_api_processes_fastapi.models.ProcessDescription:
    """Convert provided database entry into a representation of a process description.

    Parameters
    ----------
    db_model : cads_catalogue.database.Resource
        Database entry.

    Returns
    -------
    ogc_api_processes_fastapi.models.ProcessDescription
        Process description representation.
    """
    process_summary = serialize_process_summary(db_model)
<<<<<<< HEAD
    retval = ogc_api_processes_fastapi.models.ProcessDescription(
=======
    cds_form = db_model.form_data
    retval = ogc_api_processes_fastapi.responses.ProcessDescription(
>>>>>>> a853fb30
        **process_summary.dict(),
        inputs=translators.translate_cds_form(cds_form),
    )
    return retval<|MERGE_RESOLUTION|>--- conflicted
+++ resolved
@@ -15,15 +15,7 @@
 # limitations under the License.
 
 import cads_catalogue.database
-<<<<<<< HEAD
 import ogc_api_processes_fastapi.models
-import requests
-
-from . import config, translators
-
-=======
-import ogc_api_processes_fastapi.responses
->>>>>>> a853fb30
 
 from . import translators
 
@@ -76,12 +68,8 @@
         Process description representation.
     """
     process_summary = serialize_process_summary(db_model)
-<<<<<<< HEAD
+    cds_form = db_model.form_data
     retval = ogc_api_processes_fastapi.models.ProcessDescription(
-=======
-    cds_form = db_model.form_data
-    retval = ogc_api_processes_fastapi.responses.ProcessDescription(
->>>>>>> a853fb30
         **process_summary.dict(),
         inputs=translators.translate_cds_form(cds_form),
     )
