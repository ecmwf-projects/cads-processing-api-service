--- conflicted
+++ resolved
@@ -17,31 +17,7 @@
 import cads_catalogue.database
 import ogc_api_processes_fastapi.responses
 
-<<<<<<< HEAD
-def get_cds_form(cds_form_url: str) -> list[Any]:
-    """Get CDS form from URL.
-
-    Parameters
-    ----------
-    cds_form_url : str
-        URL to the CDS form, relative to the Document Storage URL.
-
-    Returns
-    -------
-    list[Any]
-        CDS form.
-    """
-    settings = config.ensure_settings()
-    cds_form_complete_url = urllib.parse.urljoin(
-        settings.document_storage_url, cds_form_url
-    )
-    response = requests.get(cds_form_complete_url)
-    response.raise_for_status()
-    cds_form: list[Any] = response.json()
-    return cds_form
-=======
 from . import translators
->>>>>>> a853fb30
 
 
 def serialize_process_summary(
