# environment.yml: Mandatory dependencies only.
channels:
- conda-forge
- nodefaults
# EXAMPLE:
# dependencies:
# - package1
# - package2
# DO NOT EDIT ABOVE THIS LINE, ADD DEPENDENCIES BELOW AS SHOWN IN THE EXAMPLE
dependencies:
- attrs
- fastapi
- pip
- sqlalchemy
<<<<<<< HEAD
- sqlalchemy-stubs
- structlog
=======
>>>>>>> e0a8822b
- uvicorn
- pip:
  - asgi-correlation-id
  - fastapi-utils
  - starlette-exporter
  - syslog-rfc5424-formatter<|MERGE_RESOLUTION|>--- conflicted
+++ resolved
@@ -12,11 +12,6 @@
 - fastapi
 - pip
 - sqlalchemy
-<<<<<<< HEAD
-- sqlalchemy-stubs
-- structlog
-=======
->>>>>>> e0a8822b
 - uvicorn
 - pip:
   - asgi-correlation-id
