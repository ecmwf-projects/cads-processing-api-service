channels:
- conda-forge
- nodefaults
dependencies:
- make
- mypy
- myst-parser
- pre-commit
- pydata-sphinx-theme
- pytest
- pytest-cov
- sphinx
- sphinxcontrib-apidoc
# DO NOT EDIT ABOVE THIS LINE, ADD DEPENDENCIES BELOW
- fastapi
- pip
- python>=3.10
- sqlalchemy
- sqlalchemy-stubs
- uvicorn
- pip:
  - fastapi-utils
  - git+https://github.com/ecmwf-projects/ogc-api-processes-fastapi.git
<<<<<<< HEAD
  - starlette_exporter
=======
  - starlette-exporter
>>>>>>> 8d15a03a
<|MERGE_RESOLUTION|>--- conflicted
+++ resolved
@@ -21,8 +21,4 @@
 - pip:
   - fastapi-utils
   - git+https://github.com/ecmwf-projects/ogc-api-processes-fastapi.git
-<<<<<<< HEAD
-  - starlette_exporter
-=======
-  - starlette-exporter
->>>>>>> 8d15a03a
+  - starlette-exporter